--- conflicted
+++ resolved
@@ -64,7 +64,6 @@
 1. Tensor Parallelism
 2. [DistriFusion](https://arxiv.org/abs/2402.19481)
 
-<<<<<<< HEAD
 
 Optimization orthogonal to parallelization focuses on accelerating single GPU performance. 
 In addition to utilizing well-known Attention optimization libraries, we leverage compilation acceleration technologies such as `torch.compile` and `onediff`.
@@ -78,22 +77,6 @@
 
 <h2 id="updates">📢 Updates</h2>
 
-=======
-
-Optimization orthogonal to parallelization focuses on accelerating single GPU performance. 
-In addition to utilizing well-known Attention optimization libraries, we leverage compilation acceleration technologies such as `torch.compile` and `onediff`.
-
-The overview of xDiT is shown as follows.
-
-<picture>
-  <img alt="xDiT" src="./assets/methods/xdit_overview.png">
-</picture>
-
-
-<h2 id="updates">📢 Updates</h2>
-
-
->>>>>>> 4838960c
 * 🎉**August 26, 2024**: We apply torch.compile and [onediff](https://github.com/siliconflow/onediff) nexfort backend to accelerate GPU kernels speed.
 * 🎉**August 9, 2024**: Support Latte sequence parallel version. The inference scripts are [examples/latte_example](examples/latte_example.py).
 * 🎉**August 8, 2024**: Support Flux sequence parallel version. The inference scripts are [examples/flux_example](examples/flux_example.py).
@@ -250,7 +233,6 @@
 
 The remarkable performance of xDiT is attributed to two key facets.
 Firstly, it leverages parallelization techniques, pioneering innovations such as USP, PipeFusion, and hybrid parallelism, to scale DiTs inference to unprecedented scales.
-<<<<<<< HEAD
 
 Secondly, we employ compilation technologies to enhance execution on GPUs, integrating established solutions like `torch.compile` and `onediff` to optimize xDiT's performance.
 
@@ -263,21 +245,6 @@
 <div align="center">
     <img src="assets/methods/xdit_method.png" alt="xdit methods">
 </div>
-=======
-
-Secondly, we employ compilation technologies to enhance execution on GPUs, integrating established solutions like `torch.compile` and `onediff` to optimize xDiT's performance.
-
-<h3 id="parallel">1. Parallel Methods</h3>
-
-As illustrated in the accompanying images, xDiTs offer a comprehensive set of parallelization techniques. For the DiT backbone, the foundational methods—Data, USP, PipeFusion, and CFG parallel—operate in a hybrid fashion. Additionally, the distinct methods, Tensor and DistriFusion parallel, function independently.
-For the VAE module, xDiT offers a parallel implementation, [DistVAE](https://github.com/xdit-project/DistVAE), designed to prevent out-of-memory (OOM) issues.
-The (<span style="color: red;">xDiT</span>) highlights the methods first proposed by use.
-
-<div align="center">
-    <img src="assets/methods/xdit_method.png" alt="xdit methods">
-</div>
-
->>>>>>> 4838960c
 
 The communication and memory costs associated with the aforementioned intra-image parallelism, except for the CFG and DP (they are inter-image parallel), in DiTs are detailed in the table below. (* denotes that communication can be overlapped with computation.)
 
@@ -332,19 +299,11 @@
 We employ the nexfort backend of onediff. Please install it before use:
 
 ```
-<<<<<<< HEAD
-pip install onediffx
-pip install -U nexfort
-```
-
-For usage instructions, refer to the [example/run.sh](./examples/run.sh). Simply append `--use_torch_compile` or `--use_one_diff` to your command. Note that these options are mutually exclusive, and their performance varies across different scenarios.
-=======
 pip install onediff
 pip install -U nexfort
 ```
 
 For usage instructions, refer to the [example/run.sh](./examples/run.sh). Simply append `--use_torch_compile` or `--use_onediff` to your command. Note that these options are mutually exclusive, and their performance varies across different scenarios.
->>>>>>> 4838960c
 
 
 <h2 id="dev-guide">📚  Develop Guide</h2>
@@ -378,9 +337,9 @@
 }
 
 @article{fang2024unified,
-  title={USP: a Unified Sequence Parallelism Approach for Long Context Generative AI},
-  author={Fang, Jiarui and Zhao, Shangchun},
-  journal={arXiv preprint arXiv:2405.07719},
-  year={2024}
+      title={USP: a Unified Sequence Parallelism Approach for Long Context Generative AI},
+      author={Fang, Jiarui and Zhao, Shangchun},
+      journal={arXiv preprint arXiv:2405.07719},
+      year={2024}
 }
 ```
