--- conflicted
+++ resolved
@@ -20,8 +20,11 @@
 - [📈 Performance](#perf)
 - [🚀 QuickStart](#QuickStart)
 - [✨ the xDiT's secret weapons](#secrets)
-  - [PipeFusion](#PipeFusion)
-  - [Parallel VAE](#ParallelVAE)
+  - [1. PipeFusion](#PipeFusion)
+  - [2. USP](#USP)
+  - [3. Hybrid Parallel](#hybrid_parallel)
+  - [4. CFG Parallel](#cfg_parallel)
+  - [5. Parallel VAE](#parallel_vae)
 - [📚  Develop Guide](#dev-guide)
 - [🚧  History and Looking for Contributions](#history)
 - [📝 Cite Us](#cite-us)
@@ -231,35 +234,30 @@
 We observed that a warmup of 0 had no effect on the PixArt model.
 Users can tune this value according to their specific tasks.
 
-<h2 id="secrets">✨ the xDiT's secret weapons </h2>
-
-<h3 id="PipeFusion">1. PipeFusion: </h3>
+
+<h2 id="secrets">✨ The xDiT's Secret Weapons</h2>
+
+The exceptional capabilities of xDiT stem from our innovative technologies.
+
+<h3 id="PipeFusion">1. PipeFusion</h3>
 
 [PipeFusion: Displaced Patch Pipeline Parallelism for Diffusion Models](./docs/methods/pipefusion.md)
 
-
-<h3 id="USP">2. USP: Unified Sequence Parallelism </h3>
+<h3 id="USP">2. USP: Unified Sequence Parallelism</h3>
 
 [USP: A Unified Sequence Parallelism Approach for Long Context Generative AI](./docs/methods/usp.md)
 
-<h3 id="hybrid_parallel">3. Hybrid Parallel </h3>
-
-[Hyrbid Parallelism](./docs/methods/hybrid.md)
-
-<<<<<<< HEAD
-<h3 id="cfg_parallel">4. CFG Parallel </h3>
-
-[CFG Parallel](./docs/methods/cfg_parallel/md)
-=======
-To address this limitation, we developed [dit-project/DistVAE](https://github.com/dit-project/DistVAE), an solution that enables efficient processing of high-resolution images in parallel. Our approach incorporates two key strategies:
-
-* Patch Parallel: We divide the feature maps in the latent space into multiple patches and perform sequence parallel VAE decoding across different devices. This technique reduces the peak memory required for intermediate activations to 1/N, where N is the number of devices utilized.
->>>>>>> 1dc9f254
-
-<h3 id="ParallelVAE">5. Parallel VAE </h3>
-
-[Patch Parallel VAE ](./docs/methods/parallel_vae.md)
-
+<h3 id="hybrid_parallel">3. Hybrid Parallel</h3>
+
+[Hybrid Parallelism](./docs/methods/hybrid.md)
+
+<h3 id="cfg_parallel">4. CFG Parallel</h3>
+
+[CFG Parallel](./docs/methods/cfg_parallel.md)
+
+<h3 id="parallel_vae">5. Parallel VAE</h3>
+
+[Patch Parallel VAE](./docs/methods/parallel_vae.md)
 
 <h2 id="dev-guide">📚  Develop Guide</h2>
 TBD
