<div align="center">
  <!-- <h1>KTransformers</h1> -->
  <p align="center">
  
  <picture>
    <img alt="xDiT" src="./assets/XDiTlogo.png" width=50%>

  </picture>

  </p>
  <h3>A Scalable Inference Engine for Diffusion Transformers (DiTs) on multi-GPU Clusters</h3>
  <strong><a href="https://arxiv.org/abs/2405.14430">📃 Paper</a> | <a href="#QuickStart">🚀 Quick Start</a> | <a href="#support-dits">🎯 Supported DiTs</a> | <a href="#dev-guide">📚 Dev Guide </a> | <a href="https://https://github.com/xdit-project/xDiT/discussions">📈  Discussion </a> </strong>
</div>

<<<<<<< HEAD
<h2 id="agenda">Table of Contents</h2>

- [🔥 Meet xDiT](#meet-xdit)
- [📢 Updates](#updates)
- [🎯 Supported DiTs](#support-dits)
- [📈 Performance](#perf)
- [🚀 QuickStart](#QuickStart)
- [✨ the xDiT's secret weapons](#secrets)
  - [PipeFusion](#PipeFusion)
  - [Parallel VAE](#ParallelVAE)
- [📚  Develop Guide](#dev-guide)
- [🚧  History and Looking for Contributions](#history)
- [📝 Cite Us](#cite-us)


=======
>>>>>>> a9eb5a92
<h2 id="meet-xdit">🔥 Meet xDiT</h2>

Diffusion Transformers (DiTs), pivotal in text-to-image and text-to-video models, are driving advancements in high-quality image and video generation. 
With the escalating input sequence length in DiTs, the computational demand of the Attention mechanism grows **quadratically**! 
Consequently, multi-GPU and multi-machine deployments are essential to maintain real-time performance in online services.

To meet real-time demand for DiTs applications, parallel inference is a must.
xDiT is an inference engine designed for the parallel deployment of DiTs on large scale. 
xDiT provides a suite of efficient parallel inference approaches for Diffusion Models.

1. Sequence Parallelism, [USP](https://arxiv.org/abs/2405.07719) is a unified sequence parallel approach combining DeepSpeed-Ulysses, Ring-Attention.

2. [PipeFusion](https://arxiv.org/abs/2405.14430), a patch level pipeline parallelism using displaced patch by taking advantage of the diffusion model characteristics.
<<<<<<< HEAD

3. Data Parallel: Processes multiple prompts or generates multiple images from a single prompt in parallel across images.

4. CFG Parallel, also known as Split Batch: Activates when using classifier-free guidance (CFG) with a constant parallelism of 2.

The four parallel methods in xDiT can be configured in a hybrid manner, optimizing communication patterns to best suit the underlying network hardware.

xDiT offers a set of APIs to adapt DiT models in [huggingface/diffusers](https://github.com/huggingface/diffusers) to hybrid parallel implementation through simple wrappers. 
If the model you require is not available in the model zoo, developing it yourself is straightforward; please refer to our [Dev Guide](#dev-guide).

=======

3. Data Parallel: Processes multiple prompts or generates multiple images from a single prompt in parallel across images.

4. CFG Parallel, also known as Split Batch: Activates when using classifier-free guidance (CFG) with a constant parallelism of 2.

The four parallel methods in xDiT can be configured in a hybrid manner, optimizing communication patterns to best suit the underlying network hardware.

xDiT offers a set of APIs to adapt DiT models in [huggingface/diffusers](https://github.com/huggingface/diffusers) to hybrid parallel implementation through simple wrappers. 
If the model you require is not available in the model zoo, developing it yourself is straightforward; please refer to our [Dev Guide](#dev-guide).

>>>>>>> a9eb5a92

We also have implemented the following parallel stategies for reference:

1. Tensor Parallelism
2. [DistriFusion](https://arxiv.org/abs/2402.19481)

<<<<<<< HEAD
The communication and memory costs associated with the aforementioned parallelism, except for the CFG and DP, in DiTs are detailed in the table below. (* denotes that communication can be overlapped with computation.)


As we can see, PipeFusion and Sequence Parallel achieve lowest communication cost on different scales and hardware configurations, making them suitable foundational components for a hybrid approach.
=======
The communication and memory costs associated with the aforementioned parallelism in DiT are detailed in the table below. (* denotes that communication can be overlapped with computation.)


PipeFusion and Sequence Parallel achieve optimal performance on different scales and hardware configurations, making them suitable foundational components for a hybrid approach.
>>>>>>> a9eb5a92

𝒑: Number of pixels;
𝒉𝒔: Model hidden size;
𝑳: Number of model layers;
𝑷: Total model parameters;
𝑵: Number of parallel devices;
𝑴: Number of patch splits;
𝑸𝑶: Query and Output parameter count;
𝑲𝑽: KV Activation parameter count;
𝑨 = 𝑸 = 𝑶 = 𝑲 = 𝑽: Equal parameters for Attention, Query, Output, Key, and Value;

<div align="center">

|          | attn-KV | communication cost | param memory | activations memory | extra buff memory |
|:--------:|:-------:|:-----------------:|:-----:|:-----------:|:----------:|
| Tensor Parallel | fresh | $4O(p \times hs)L$ | $\frac{1}{N}P$ | $\frac{2}{N}A = \frac{1}{N}QO$ | $\frac{2}{N}A = \frac{1}{N}KV$ |
| DistriFusion* | stale | $2O(p \times hs)L$ | $P$ | $\frac{2}{N}A = \frac{1}{N}QO$ | $2AL = (KV)L$ |
| Ring Sequence Parallel* | fresh | $2O(p \times hs)L$ | $P$ | $\frac{2}{N}A = \frac{1}{N}QO$ | $\frac{2}{N}A = \frac{1}{N}KV$ |
| Ulysses Sequence Parallel | fresh | $\frac{4}{N}O(p \times hs)L$ | $P$ | $\frac{2}{N}A = \frac{1}{N}QO$ | $\frac{2}{N}A = \frac{1}{N}KV$ |
| PipeFusion* | stale- | $2O(p \times hs)$ | $\frac{1}{N}P$ | $\frac{2}{M}A = \frac{1}{M}QO$ | $\frac{2L}{N}A = \frac{1}{N}(KV)L$ |

</div>

<<<<<<< HEAD
<h2 id="updates">📢 Updates</h2>
=======
<h2 id="support-dits">📢 Updates</h2>
>>>>>>> a9eb5a92

* 🎉**July 18, 2024**: Support PixArt-Sigma and PixArt-Alpha. The inference scripts are [examples/pixartsigma_example.py](examples/pixartsigma_example.py), [examples/pixartalpha_example.py](examples/pixartalpha_example.py).
* 🎉**July 17, 2024**: Rename the project to xDiT. The project has evolved from a collection of parallel methods into a unified inference framework and supported the hybrid parallel for DiTs.
* 🎉**July 10, 2024**: Support HunyuanDiT. The inference script is [legacy/scripts/hunyuandit_example.py](./legacy/scripts/hunyuandit_example.py).
* 🎉**June 26, 2024**: Support Stable Diffusion 3. The inference script is [legacy/scripts/sd3_example.py](./legacy/scripts/sd3_example.py).
* 🎉**May 24, 2024**: PipeFusion is public released. It supports PixArt-alpha [legacy/scripts/pixart_example.py](./legacy/scripts/pixart_example.py), DiT [legacy/scripts/ditxl_example.py](./legacy/scripts/ditxl_example.py) and SDXL [legacy/scripts/sdxl_example.py](./legacy/scripts/sdxl_example.py).


<h2 id="support-dits">🎯 Supported DiTs</h2>

-  [🔴 PixArt-Sigma](https://huggingface.co/PixArt-alpha/PixArt-Sigma-XL-2-1024-MS)
-  [🔵 HunyuanDiT-v1.2-Diffusers](https://huggingface.co/Tencent-Hunyuan/HunyuanDiT-v1.2-Diffusers)
-  [🟢 PixArt-alpha](https://huggingface.co/PixArt-alpha/PixArt-alpha)
-  [🟠 Stable Diffusion 3](https://huggingface.co/stabilityai/stable-diffusion-3-medium-diffusers)
-  [🔴 DiT-XL](https://huggingface.co/facebook/DiT-XL-2-256)


<<<<<<< HEAD
<h2 id="perf">📈 Performance</h2>

Here are the benchmark results for Pixart-Alpha using the 20-step DPM solver as the scheduler across various image resolutions. To replicate these findings, please refer to the script at [./legacy/scripts/benchmark.sh](./legacy/scripts/benchmark.sh).

**TBD**: Updates results on hybrid parallelism.
=======
<h2 id="show-cases">📈 Performance</h2>

Here present the benchmark Results on Pixart-Alpha with 20-step DPM solver as the scheduler.
You can  adapt to [./legacy/scripts/benchmark.sh](./legacy/scripts/benchmark.sh) to benchmark latency and memory usage of different parallel approaches.
>>>>>>> a9eb5a92

1. The Latency on 4xA100-80GB (PCIe)

<div align="center">
    <img src="./assets/latency-A100-PCIe.png" alt="A100 PCIe latency">
</div>

2. The Latency on 8xL20-48GB (PCIe)

<div align="center">
    <img src="./assets/latency-L20.png" alt="L20 latency">
</div>

3. The Latency on 8xA100-80GB (NVLink)

<div align="center">
    <img src="./assets/latency-A100-NVLink.png" alt="latency-A100-NVLink">
</div>

4. The Latency on 4xT4-16GB (PCIe)

<div align="center">
    <img src="./assets/latency-T4.png" 
    alt="latency-T4">
</div>


<h2 id="QuickStart">🚀 QuickStart</h2>

1. Install yunchang for sequence parallel.

Install yunchang from [feifeibear/long-context-attention](https://github.com/feifeibear/long-context-attention).
<<<<<<< HEAD
Please note that it has a dependency on flash attention and specific GPU model requirements. We recommend installing yunchang from the source code rather than using `pip install yunchang==0.2.0`.
=======
lease note that it has a dependency on flash attention and specific GPU model requirements. We recommend installing yunchang from the source code rather than using `pip install yunchang==0.2.0`.
>>>>>>> a9eb5a92

2. Install xDiT

```
python setup.py install
```

3. Usage

<<<<<<< HEAD
We provide examples demonstrating how to run models with PipeFusion in the [./examples/](./examples/) directory.

For instance, to inspect the available options for the PixArt-alpha example, use the following command:

=======
We provide several examples demonstrating how to run models with PipeFusion in the [./examples/](./examples/) directory.

For instance, to view the available options for the PixArt-alpha example, use the following command:

>>>>>>> a9eb5a92
```bash
python ./examples/pixartalpha_example.py -h

...

xFuser Arguments

options:
  -h, --help            show this help message and exit

Model Options:
  --model MODEL         Name or path of the huggingface model to use.
  --download-dir DOWNLOAD_DIR
                        Directory to download and load the weights, default to the default cache dir of huggingface.
  --trust-remote-code   Trust remote code from huggingface.

Runtime Options:
  --warmup_steps WARMUP_STEPS
                        Warmup steps in generation.
  --use_parallel_vae
  --seed SEED           Random seed for operations.
  --output_type OUTPUT_TYPE
                        Output type of the pipeline.

Parallel Processing Options:
  --do_classifier_free_guidance
  --use_split_batch     Use split batch in classifier_free_guidance. cfg_degree will be 2 if set
  --data_parallel_degree DATA_PARALLEL_DEGREE
                        Data parallel degree.
  --ulysses_degree ULYSSES_DEGREE
                        Ulysses sequence parallel degree. Used in attention layer.
  --ring_degree RING_DEGREE
                        Ring sequence parallel degree. Used in attention layer.
  --pipefusion_parallel_degree PIPEFUSION_PARALLEL_DEGREE
                        Pipefusion parallel degree. Indicates the number of pipeline stages.
  --num_pipeline_patch NUM_PIPELINE_PATCH
                        Number of patches the feature map should be segmented in pipefusion parallel.
  --attn_layer_num_for_pp [ATTN_LAYER_NUM_FOR_PP ...]
                        List representing the number of layers per stage of the pipeline in pipefusion parallel
  --tensor_parallel_degree TENSOR_PARALLEL_DEGREE
                        Tensor parallel degree.
  --split_scheme SPLIT_SCHEME
                        Split scheme for tensor parallel.

Input Options:
  --height HEIGHT       The height of image
  --width WIDTH         The width of image
  --prompt [PROMPT ...]
                        Prompt for the model.
  --no_use_resolution_binning
  --negative_prompt [NEGATIVE_PROMPT ...]
                        Negative prompt for the model.
  --num_inference_steps NUM_INFERENCE_STEPS
                        Number of inference steps.
```

<<<<<<< HEAD
Hybriding multiple parallelism techniques togather is essential for efficiently scaling. 
It's important that the product of all parallel degrees matches the number of devices. 
For instance, you can combine CFG, PipeFusion, and sequence parallelism with the command below to generate an image of a cute dog through hybrid parallelism. 
Here ulysses_degree * pipefusion_parallel_degree * cfg_degree(use_split_batch) == number of devices == 8.
=======
Leveraging multiple parallelism techniques togather is essential for efficiently scaling. 
It's important that the product of all parallel degrees matches the number of devices. 
For instance, you can combine CFG, PipeFusion, and sequence parallelism with the command below to generate an image of a cute dog through hybrid parallelism:
>>>>>>> a9eb5a92


```bash
torchrun --nproc_per_node=8 \
examples/pixartalpha_example.py \
--model models/PixArt-XL-2-1024-MS \
--pipefusion_parallel_degree 2 \
--ulysses_degree 2 \
--num_inference_steps 20 \
--warmup_steps 0 \
--prompt "A small dog" \
--use_split_batch
```

<<<<<<< HEAD

⚠️ Applying PipeFusion requires setting `warmup_steps`, also required in DistriFusion, typically set to a small number compared with `num_inference_steps`.
The warmup step impacts the efficiency of PipeFusion as it cannot be executed in parallel, thus degrading to a serial execution. 
We observed that a warmup of 0 had no effect on the PixArt model.
Users can tune this value according to their specific tasks.

=======
⚠️ Applying PipeFusion requires setting `warmup_steps`, also required in DistriFusion, typically set to a small number compared with `num_inference_steps`.
The warmup step impacts the efficiency of PipeFusion as it cannot be executed in parallel, thus degrading to a serial execution. 
We observed that a warmup of 0 had no effect on the PixArt model.
Users can tune this value according to their specific tasks.

>>>>>>> a9eb5a92
<h2 id="secrets">✨ the xDiT's secret weapons </h2>

<h3 id="PipeFusion">1. PipeFusion </h3>

PipeFusion is the innovative method first proposed by us. 
It is a sequence-level pipeline parallel method, similar to [TeraPipe](https://proceedings.mlr.press/v139/li21y.html), demonstrates significant advantages in weakly interconnected network hardware such as PCIe/Ethernet. 

PipeFusion innovatively harnesses input temporal redundancy—the similarity between inputs and activations across diffusion steps, a diffusion-specific characteristics also employed in DistriFusion. PipeFusion not only reduces communication volume but also streamlines pipeline parallelism with TeraPipe, avoiding the load balancing issues inherent in LLM models with Causal Attention.
It significantly surpasses other methods in communication efficiency, particularly in multi-node setups connected via Ethernet and multi-GPU configurations linked with PCIe.

<div align="center">
    <img src="./assets/overview.png" alt="PipeFusion Image">
<<<<<<< HEAD
=======
</div>

The above picture compares DistriFusion and PipeFusion.
(a) DistriFusion replicates DiT parameters on two devices. 
It splits an image into 2 patches and employs asynchronous allgather for activations of every layer.
(b) PipeFusion shards DiT parameters on two devices.
It splits an image into 4 patches and employs asynchronous P2P for activations across two devices.

We briefly explain the workflow of PipeFusion. It partitions an input image into $M$ non-overlapping patches.
The DiT network is partitioned into $N$ stages ($N$ < $L$), which are sequentially assigned to $N$ computational devices. 
Note that $M$ and $N$ can be unequal, which is different from the image-splitting approaches used in sequence parallelism and DistriFusion.
Each device processes the computation task for one patch of its assigned stage in a pipelined manner. 

The PipeFusion pipeline workflow when $M$ = $N$ =4 is shown in the following picture.

<div align="center">
    <img src="./assets/workflow.png" alt="Pipeline Image">
>>>>>>> a9eb5a92
</div>

The above picture compares DistriFusion and PipeFusion.
(a) DistriFusion replicates DiT parameters on two devices. 
It splits an image into 2 patches and employs asynchronous allgather for activations of every layer.
(b) PipeFusion shards DiT parameters on two devices.
It splits an image into 4 patches and employs asynchronous P2P for activations across two devices.

<<<<<<< HEAD
We briefly explain the workflow of PipeFusion. It partitions an input image into $M$ non-overlapping patches.
The DiT network is partitioned into $N$ stages ($N$ < $L$), which are sequentially assigned to $N$ computational devices. 
Note that $M$ and $N$ can be unequal, which is different from the image-splitting approaches used in sequence parallelism and DistriFusion.
Each device processes the computation task for one patch of its assigned stage in a pipelined manner. 

The PipeFusion pipeline workflow when $M$ = $N$ =4 is shown in the following picture.

<div align="center">
    <img src="./assets/workflow.png" alt="Pipeline Image">
</div>


We have evaluated the accuracy of PipeFusion, DistriFusion and the baseline as shown bolow. To conduct the FID experiment, follow the detailed instructions provided in the [documentation](assets/doc/FID).md .

<div align="center">
    <img src="./assets/image_quality.png" alt="image_quality">
</div>

=======
We have evaluated the accuracy of PipeFusion, DistriFusion and the baseline as shown bolow. To conduct the FID experiment, follow the detailed instructions provided in the [documentation](assets/doc/FID).md .

<div align="center">
    <img src="./assets/image_quality.png" alt="image_quality">
</div>

>>>>>>> a9eb5a92
<h3 id="ParallelVAE">2. Parallel VAE </h3>

The [stabilityai/sd-vae-ft-mse](https://huggingface.co/stabilityai/sd-vae-ft-mse) adopted by diffusers bring OOM to high-resolution images (8192px on A100). A critical issue is the CUDA memory spike, as documented in [diffusers/issues/5924](https://github.com/huggingface/diffusers/issues/5924).

<<<<<<< HEAD
To address this limitation, we developed [dit-project/DistVAE](https://github.com/dit-project/DistVAE), an solution that enables efficient processing of high-resolution images in parallel. Our approach incorporates two key strategies:
=======
To address this limitation, we developed [DistVAE](https://github.com/dit-project/DistVAE), an solution that enables efficient processing of high-resolution images in parallel. Our approach incorporates two key strategies:
>>>>>>> a9eb5a92

* Patch Parallel: We divide the feature maps in the latent space into multiple patches and perform sequence parallel VAE decoding across different devices. This technique reduces the peak memory required for intermediate activations to 1/$N$, where N is the number of devices utilized.

* Chunked Input Processing: Similar to [MIT-patch-conv](https://hanlab.mit.edu/blog/patch-conv), we split the input feature map into chunks and feed them into convolution operator sequentially. This approach minimizes temporary memory consumption.
<<<<<<< HEAD

By synergizing these two methods, we have dramatically expanded the capabilities of VAE decoding. Our implementation successfully handles image resolutions up to 10240px - an impressive 11-fold increase compared to the default VAE implmentation.


<h2 id="dev-guide">📚  Develop Guide</h2>
TBD

<h2 id="history">🚧  History and Looking for Contributions</h2>

=======

By synergizing these two methods, we have dramatically expanded the capabilities of VAE decoding. Our implementation successfully handles image resolutions up to 10240px - an impressive 11-fold increase compared to the default VAE implmentation.


<h2 id="dev-guide">📚  Develop Guide</h2>
TBD

<h2 id="dev-guide">🚧  History and Looking for Contributions</h2>
>>>>>>> a9eb5a92
We conducted a major upgrade of this project in August 2024.

The latest APIs is located in the [xfuser/](./xfuser/) directory, supports hybrid parallelism. It offers clearer and more structured code but currently supports fewer models.

The legacy APIs is in the [legacy/](./legacy/) directory, limited to single parallelism. It supports a richer of parallel methods, including PipeFusion, Sequence Parallel, DistriFusion, and Tensor Parallel. CFG Parallel can be hybrid with PipeFusion but not with other parallel methods.

For models not yet supported by the latest APIs, you can run the examples in the [legacy/scripts/](./legacy/scripts/) directory. If you wish to develop new features on a model or require hybrid parallelism, stay tuned for further project updates. 

<<<<<<< HEAD
We also welcome developers to join and contribute more features and models to the project. Tell us which model you need in xDiT in [discussions](https://https://github.com/xdit-project/xDiT/discussions).
=======
We also welcome developers to join and contribute more features and models to the project. Tell us which model you need in xDiT in [discussions](https://github.com/xdit-project/xDiT/discussions).
>>>>>>> a9eb5a92

<h2 id="cite-us">📝 Cite Us</h2>

```
@article{wang2024pipefusion,
      title={PipeFusion: Displaced Patch Pipeline Parallelism for Inference of Diffusion Transformer Models}, 
      author={Jiannan Wang and Jiarui Fang and Jinzhe Pan and Aoyu Li and PengCheng Yang},
      year={2024},
      eprint={2405.07719},
      archivePrefix={arXiv},
      primaryClass={cs.CV}
}
```
<|MERGE_RESOLUTION|>--- conflicted
+++ resolved
@@ -12,7 +12,6 @@
   <strong><a href="https://arxiv.org/abs/2405.14430">📃 Paper</a> | <a href="#QuickStart">🚀 Quick Start</a> | <a href="#support-dits">🎯 Supported DiTs</a> | <a href="#dev-guide">📚 Dev Guide </a> | <a href="https://https://github.com/xdit-project/xDiT/discussions">📈  Discussion </a> </strong>
 </div>
 
-<<<<<<< HEAD
 <h2 id="agenda">Table of Contents</h2>
 
 - [🔥 Meet xDiT](#meet-xdit)
@@ -28,8 +27,6 @@
 - [📝 Cite Us](#cite-us)
 
 
-=======
->>>>>>> a9eb5a92
 <h2 id="meet-xdit">🔥 Meet xDiT</h2>
 
 Diffusion Transformers (DiTs), pivotal in text-to-image and text-to-video models, are driving advancements in high-quality image and video generation. 
@@ -43,7 +40,6 @@
 1. Sequence Parallelism, [USP](https://arxiv.org/abs/2405.07719) is a unified sequence parallel approach combining DeepSpeed-Ulysses, Ring-Attention.
 
 2. [PipeFusion](https://arxiv.org/abs/2405.14430), a patch level pipeline parallelism using displaced patch by taking advantage of the diffusion model characteristics.
-<<<<<<< HEAD
 
 3. Data Parallel: Processes multiple prompts or generates multiple images from a single prompt in parallel across images.
 
@@ -54,35 +50,16 @@
 xDiT offers a set of APIs to adapt DiT models in [huggingface/diffusers](https://github.com/huggingface/diffusers) to hybrid parallel implementation through simple wrappers. 
 If the model you require is not available in the model zoo, developing it yourself is straightforward; please refer to our [Dev Guide](#dev-guide).
 
-=======
-
-3. Data Parallel: Processes multiple prompts or generates multiple images from a single prompt in parallel across images.
-
-4. CFG Parallel, also known as Split Batch: Activates when using classifier-free guidance (CFG) with a constant parallelism of 2.
-
-The four parallel methods in xDiT can be configured in a hybrid manner, optimizing communication patterns to best suit the underlying network hardware.
-
-xDiT offers a set of APIs to adapt DiT models in [huggingface/diffusers](https://github.com/huggingface/diffusers) to hybrid parallel implementation through simple wrappers. 
-If the model you require is not available in the model zoo, developing it yourself is straightforward; please refer to our [Dev Guide](#dev-guide).
-
->>>>>>> a9eb5a92
 
 We also have implemented the following parallel stategies for reference:
 
 1. Tensor Parallelism
 2. [DistriFusion](https://arxiv.org/abs/2402.19481)
 
-<<<<<<< HEAD
 The communication and memory costs associated with the aforementioned parallelism, except for the CFG and DP, in DiTs are detailed in the table below. (* denotes that communication can be overlapped with computation.)
 
 
 As we can see, PipeFusion and Sequence Parallel achieve lowest communication cost on different scales and hardware configurations, making them suitable foundational components for a hybrid approach.
-=======
-The communication and memory costs associated with the aforementioned parallelism in DiT are detailed in the table below. (* denotes that communication can be overlapped with computation.)
-
-
-PipeFusion and Sequence Parallel achieve optimal performance on different scales and hardware configurations, making them suitable foundational components for a hybrid approach.
->>>>>>> a9eb5a92
 
 𝒑: Number of pixels;
 𝒉𝒔: Model hidden size;
@@ -106,11 +83,7 @@
 
 </div>
 
-<<<<<<< HEAD
 <h2 id="updates">📢 Updates</h2>
-=======
-<h2 id="support-dits">📢 Updates</h2>
->>>>>>> a9eb5a92
 
 * 🎉**July 18, 2024**: Support PixArt-Sigma and PixArt-Alpha. The inference scripts are [examples/pixartsigma_example.py](examples/pixartsigma_example.py), [examples/pixartalpha_example.py](examples/pixartalpha_example.py).
 * 🎉**July 17, 2024**: Rename the project to xDiT. The project has evolved from a collection of parallel methods into a unified inference framework and supported the hybrid parallel for DiTs.
@@ -128,18 +101,11 @@
 -  [🔴 DiT-XL](https://huggingface.co/facebook/DiT-XL-2-256)
 
 
-<<<<<<< HEAD
 <h2 id="perf">📈 Performance</h2>
 
 Here are the benchmark results for Pixart-Alpha using the 20-step DPM solver as the scheduler across various image resolutions. To replicate these findings, please refer to the script at [./legacy/scripts/benchmark.sh](./legacy/scripts/benchmark.sh).
 
 **TBD**: Updates results on hybrid parallelism.
-=======
-<h2 id="show-cases">📈 Performance</h2>
-
-Here present the benchmark Results on Pixart-Alpha with 20-step DPM solver as the scheduler.
-You can  adapt to [./legacy/scripts/benchmark.sh](./legacy/scripts/benchmark.sh) to benchmark latency and memory usage of different parallel approaches.
->>>>>>> a9eb5a92
 
 1. The Latency on 4xA100-80GB (PCIe)
 
@@ -172,11 +138,7 @@
 1. Install yunchang for sequence parallel.
 
 Install yunchang from [feifeibear/long-context-attention](https://github.com/feifeibear/long-context-attention).
-<<<<<<< HEAD
 Please note that it has a dependency on flash attention and specific GPU model requirements. We recommend installing yunchang from the source code rather than using `pip install yunchang==0.2.0`.
-=======
-lease note that it has a dependency on flash attention and specific GPU model requirements. We recommend installing yunchang from the source code rather than using `pip install yunchang==0.2.0`.
->>>>>>> a9eb5a92
 
 2. Install xDiT
 
@@ -186,17 +148,8 @@
 
 3. Usage
 
-<<<<<<< HEAD
-We provide examples demonstrating how to run models with PipeFusion in the [./examples/](./examples/) directory.
-
-For instance, to inspect the available options for the PixArt-alpha example, use the following command:
-
-=======
-We provide several examples demonstrating how to run models with PipeFusion in the [./examples/](./examples/) directory.
-
-For instance, to view the available options for the PixArt-alpha example, use the following command:
-
->>>>>>> a9eb5a92
+We provide examples demonstrating how to run models with PipeFusion in the [./examples/](./examples/) directory. To inspect the available options for the PixArt-alpha example, use the following command:
+
 ```bash
 python ./examples/pixartalpha_example.py -h
 
@@ -253,16 +206,10 @@
                         Number of inference steps.
 ```
 
-<<<<<<< HEAD
 Hybriding multiple parallelism techniques togather is essential for efficiently scaling. 
 It's important that the product of all parallel degrees matches the number of devices. 
 For instance, you can combine CFG, PipeFusion, and sequence parallelism with the command below to generate an image of a cute dog through hybrid parallelism. 
 Here ulysses_degree * pipefusion_parallel_degree * cfg_degree(use_split_batch) == number of devices == 8.
-=======
-Leveraging multiple parallelism techniques togather is essential for efficiently scaling. 
-It's important that the product of all parallel degrees matches the number of devices. 
-For instance, you can combine CFG, PipeFusion, and sequence parallelism with the command below to generate an image of a cute dog through hybrid parallelism:
->>>>>>> a9eb5a92
 
 
 ```bash
@@ -277,20 +224,12 @@
 --use_split_batch
 ```
 
-<<<<<<< HEAD
 
 ⚠️ Applying PipeFusion requires setting `warmup_steps`, also required in DistriFusion, typically set to a small number compared with `num_inference_steps`.
 The warmup step impacts the efficiency of PipeFusion as it cannot be executed in parallel, thus degrading to a serial execution. 
 We observed that a warmup of 0 had no effect on the PixArt model.
 Users can tune this value according to their specific tasks.
 
-=======
-⚠️ Applying PipeFusion requires setting `warmup_steps`, also required in DistriFusion, typically set to a small number compared with `num_inference_steps`.
-The warmup step impacts the efficiency of PipeFusion as it cannot be executed in parallel, thus degrading to a serial execution. 
-We observed that a warmup of 0 had no effect on the PixArt model.
-Users can tune this value according to their specific tasks.
-
->>>>>>> a9eb5a92
 <h2 id="secrets">✨ the xDiT's secret weapons </h2>
 
 <h3 id="PipeFusion">1. PipeFusion </h3>
@@ -303,8 +242,6 @@
 
 <div align="center">
     <img src="./assets/overview.png" alt="PipeFusion Image">
-<<<<<<< HEAD
-=======
 </div>
 
 The above picture compares DistriFusion and PipeFusion.
@@ -322,25 +259,6 @@
 
 <div align="center">
     <img src="./assets/workflow.png" alt="Pipeline Image">
->>>>>>> a9eb5a92
-</div>
-
-The above picture compares DistriFusion and PipeFusion.
-(a) DistriFusion replicates DiT parameters on two devices. 
-It splits an image into 2 patches and employs asynchronous allgather for activations of every layer.
-(b) PipeFusion shards DiT parameters on two devices.
-It splits an image into 4 patches and employs asynchronous P2P for activations across two devices.
-
-<<<<<<< HEAD
-We briefly explain the workflow of PipeFusion. It partitions an input image into $M$ non-overlapping patches.
-The DiT network is partitioned into $N$ stages ($N$ < $L$), which are sequentially assigned to $N$ computational devices. 
-Note that $M$ and $N$ can be unequal, which is different from the image-splitting approaches used in sequence parallelism and DistriFusion.
-Each device processes the computation task for one patch of its assigned stage in a pipelined manner. 
-
-The PipeFusion pipeline workflow when $M$ = $N$ =4 is shown in the following picture.
-
-<div align="center">
-    <img src="./assets/workflow.png" alt="Pipeline Image">
 </div>
 
 
@@ -350,28 +268,15 @@
     <img src="./assets/image_quality.png" alt="image_quality">
 </div>
 
-=======
-We have evaluated the accuracy of PipeFusion, DistriFusion and the baseline as shown bolow. To conduct the FID experiment, follow the detailed instructions provided in the [documentation](assets/doc/FID).md .
-
-<div align="center">
-    <img src="./assets/image_quality.png" alt="image_quality">
-</div>
-
->>>>>>> a9eb5a92
 <h3 id="ParallelVAE">2. Parallel VAE </h3>
 
 The [stabilityai/sd-vae-ft-mse](https://huggingface.co/stabilityai/sd-vae-ft-mse) adopted by diffusers bring OOM to high-resolution images (8192px on A100). A critical issue is the CUDA memory spike, as documented in [diffusers/issues/5924](https://github.com/huggingface/diffusers/issues/5924).
 
-<<<<<<< HEAD
 To address this limitation, we developed [dit-project/DistVAE](https://github.com/dit-project/DistVAE), an solution that enables efficient processing of high-resolution images in parallel. Our approach incorporates two key strategies:
-=======
-To address this limitation, we developed [DistVAE](https://github.com/dit-project/DistVAE), an solution that enables efficient processing of high-resolution images in parallel. Our approach incorporates two key strategies:
->>>>>>> a9eb5a92
 
 * Patch Parallel: We divide the feature maps in the latent space into multiple patches and perform sequence parallel VAE decoding across different devices. This technique reduces the peak memory required for intermediate activations to 1/$N$, where N is the number of devices utilized.
 
 * Chunked Input Processing: Similar to [MIT-patch-conv](https://hanlab.mit.edu/blog/patch-conv), we split the input feature map into chunks and feed them into convolution operator sequentially. This approach minimizes temporary memory consumption.
-<<<<<<< HEAD
 
 By synergizing these two methods, we have dramatically expanded the capabilities of VAE decoding. Our implementation successfully handles image resolutions up to 10240px - an impressive 11-fold increase compared to the default VAE implmentation.
 
@@ -381,16 +286,6 @@
 
 <h2 id="history">🚧  History and Looking for Contributions</h2>
 
-=======
-
-By synergizing these two methods, we have dramatically expanded the capabilities of VAE decoding. Our implementation successfully handles image resolutions up to 10240px - an impressive 11-fold increase compared to the default VAE implmentation.
-
-
-<h2 id="dev-guide">📚  Develop Guide</h2>
-TBD
-
-<h2 id="dev-guide">🚧  History and Looking for Contributions</h2>
->>>>>>> a9eb5a92
 We conducted a major upgrade of this project in August 2024.
 
 The latest APIs is located in the [xfuser/](./xfuser/) directory, supports hybrid parallelism. It offers clearer and more structured code but currently supports fewer models.
@@ -399,11 +294,7 @@
 
 For models not yet supported by the latest APIs, you can run the examples in the [legacy/scripts/](./legacy/scripts/) directory. If you wish to develop new features on a model or require hybrid parallelism, stay tuned for further project updates. 
 
-<<<<<<< HEAD
 We also welcome developers to join and contribute more features and models to the project. Tell us which model you need in xDiT in [discussions](https://https://github.com/xdit-project/xDiT/discussions).
-=======
-We also welcome developers to join and contribute more features and models to the project. Tell us which model you need in xDiT in [discussions](https://github.com/xdit-project/xDiT/discussions).
->>>>>>> a9eb5a92
 
 <h2 id="cite-us">📝 Cite Us</h2>
 
