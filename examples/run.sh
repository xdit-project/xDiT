--- conflicted
+++ resolved
@@ -22,7 +22,7 @@
 
 export MODEL_TYPE="Flux"
 
-CFG_ARGS="--use_cfg_parallel"
+# CFG_ARGS="--use_cfg_parallel"
 
 if [ "$MODEL_TYPE" = "Pixart-alpha" ]; then
     export SCRIPT=pixartalpha_example.py
@@ -55,9 +55,9 @@
 
 mkdir -p ./results
 
-for HEIGHT in 1024 2048
+for HEIGHT in 1024
 do
-for N_GPUS in 4;
+for N_GPUS in 2;
 do 
 
 TASK_ARGS="--height $HEIGHT \
@@ -70,13 +70,9 @@
 
 # Flux only supports SP, do not set the pipefusion degree
 if [ "$MODEL_TYPE" = "Flux" ]; then
-PARALLEL_ARGS="--ulysses_degree 2 --ring_degree 4"
+PARALLEL_ARGS="--ulysses_degree 2 --ring_degree 1"
 elif [ "$MODEL_TYPE" = "HunyuanDiT" ]; then
-<<<<<<< HEAD
 PARALLEL_ARGS="--pipefusion_parallel_degree 2 --ulysses_degree 2 --ring_degree 1"
-=======
-PARALLEL_ARGS="--pipefusion_parallel_degree 1 --ulysses_degree 4 --ring_degree 1"
->>>>>>> f8290450
 fi
 
 
@@ -88,6 +84,9 @@
 
 # PARALLLEL_VAE="--use_parallel_vae"
 
+for FLAG in "--use_one_diff"
+do
+
 torchrun --nproc_per_node=$N_GPUS ./examples/$SCRIPT \
 --model $MODEL_ID \
 $PARALLEL_ARGS \
@@ -98,11 +97,10 @@
 --warmup_steps 0 \
 --prompt "A small dog" \
 $CFG_ARGS \
-<<<<<<< HEAD
---use_torch_compile
-=======
-$PARALLLEL_VAE
->>>>>>> f8290450
+$FLAG \
+--use_one_diff
+
+done
 
 done
 done
