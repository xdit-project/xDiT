--- conflicted
+++ resolved
@@ -84,10 +84,7 @@
 
 # PARALLLEL_VAE="--use_parallel_vae"
 
-<<<<<<< HEAD
-=======
 # Another compile option is `--use_onediff` which will use onediff's compiler.
->>>>>>> 4838960c
 COMPILE_FLAG="--use_torch_compile"
 
 torchrun --nproc_per_node=$N_GPUS ./examples/$SCRIPT \
