set -x

export PYTHONPATH=$PWD:$PYTHONPATH

# Select the model type
export MODEL_TYPE="Flux"
# Configuration for different model types
# script, model_id, inference_step
declare -A MODEL_CONFIGS=(
    ["Pixart-alpha"]="pixartalpha_example.py /cfs/dit/PixArt-XL-2-1024-MS 20"
    ["Pixart-sigma"]="pixartsigma_example.py /cfs/dit/PixArt-Sigma-XL-2-2K-MS 20"
    ["Sd3"]="sd3_example.py /cfs/dit/stable-diffusion-3-medium-diffusers 20"
    ["Flux"]="flux_example.py /cfs/dit/FLUX.1-dev 28"
    ["HunyuanDiT"]="hunyuandit_example.py /cfs/dit/HunyuanDiT-v1.2-Diffusers 50"
)

if [[ -v MODEL_CONFIGS[$MODEL_TYPE] ]]; then
    IFS=' ' read -r SCRIPT MODEL_ID INFERENCE_STEP <<< "${MODEL_CONFIGS[$MODEL_TYPE]}"
    export SCRIPT MODEL_ID INFERENCE_STEP
else
    echo "Invalid MODEL_TYPE: $MODEL_TYPE"
    exit 1
fi

mkdir -p ./results

# task args
TASK_ARGS="--height 1024 --width 1024 --no_use_resolution_binning"

<<<<<<< HEAD
# On 8 gpus, pp=2, ulysses=2, ring=1, cfg_parallel=2 (split batch)
N_GPUS=8
PARALLEL_ARGS="--pipefusion_parallel_degree 2 --ulysses_degree 2 --ring_degree 2"
=======
N_GPUS=8
PARALLEL_ARGS="--ulysses_degree 1 --ring_degree 1 --pipefusion_parallel_degree 8"

>>>>>>> 6f92383e
# CFG_ARGS="--use_cfg_parallel"

# By default, num_pipeline_patch = pipefusion_degree, and you can tune this parameter to achieve optimal performance.
# PIPEFUSION_ARGS="--num_pipeline_patch 8 "

# For high-resolution images, we use the latent output type to avoid runing the vae module. Used for measuring speed.
# OUTPUT_ARGS="--output_type latent"

# PARALLLEL_VAE="--use_parallel_vae"

# Another compile option is `--use_onediff` which will use onediff's compiler.
# COMPILE_FLAG="--use_torch_compile"


# export CUDA_VISIBLE_DEVICES=4,5,6,7

torchrun --nproc_per_node=$N_GPUS ./examples/$SCRIPT \
--model $MODEL_ID \
$PARALLEL_ARGS \
$TASK_ARGS \
$PIPEFUSION_ARGS \
$OUTPUT_ARGS \
--num_inference_steps $INFERENCE_STEP \
<<<<<<< HEAD
--warmup_steps 1 \
--prompt "A small dog" \
=======
--warmup_steps 0 \
--prompt "brown dog laying on the ground with a metal bowl in front of him." \
>>>>>>> 6f92383e
$CFG_ARGS \
$PARALLLEL_VAE \
$COMPILE_FLAG<|MERGE_RESOLUTION|>--- conflicted
+++ resolved
@@ -27,15 +27,11 @@
 # task args
 TASK_ARGS="--height 1024 --width 1024 --no_use_resolution_binning"
 
-<<<<<<< HEAD
+
 # On 8 gpus, pp=2, ulysses=2, ring=1, cfg_parallel=2 (split batch)
 N_GPUS=8
 PARALLEL_ARGS="--pipefusion_parallel_degree 2 --ulysses_degree 2 --ring_degree 2"
-=======
-N_GPUS=8
-PARALLEL_ARGS="--ulysses_degree 1 --ring_degree 1 --pipefusion_parallel_degree 8"
 
->>>>>>> 6f92383e
 # CFG_ARGS="--use_cfg_parallel"
 
 # By default, num_pipeline_patch = pipefusion_degree, and you can tune this parameter to achieve optimal performance.
@@ -59,13 +55,8 @@
 $PIPEFUSION_ARGS \
 $OUTPUT_ARGS \
 --num_inference_steps $INFERENCE_STEP \
-<<<<<<< HEAD
 --warmup_steps 1 \
---prompt "A small dog" \
-=======
---warmup_steps 0 \
 --prompt "brown dog laying on the ground with a metal bowl in front of him." \
->>>>>>> 6f92383e
 $CFG_ARGS \
 $PARALLLEL_VAE \
 $COMPILE_FLAG