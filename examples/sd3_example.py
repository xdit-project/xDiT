--- conflicted
+++ resolved
@@ -25,11 +25,7 @@
         torch_dtype=torch.float16,
     ).to(f"cuda:{local_rank}")
 
-<<<<<<< HEAD
-    model_memory = torch.cuda.max_memory_allocated(device=f"cuda:{local_rank}")
-=======
     parameter_peak_memory = torch.cuda.max_memory_allocated(device=f"cuda:{local_rank}")
->>>>>>> 6f92383e
 
     pipe.prepare_run(input_config)
 
@@ -69,13 +65,10 @@
                 )
 
     if get_world_group().rank == get_world_group().world_size - 1:
-<<<<<<< HEAD
-        print(f"epoch time: {elapsed_time:.2f} sec, memory: {peak_memory/1e9} GB")
-=======
         print(
-            f"{parallel_info} epoch time: {elapsed_time:.2f} sec, parameter memory: {parameter_peak_memory/1e9:.2f} GB, peak memory: {peak_memory/1e9:.2f} GB"
+            f"epoch time: {elapsed_time:.2f} sec, parameter memory: {parameter_peak_memory/1e9:.2f} GB, peak memory: {peak_memory/1e9:.2f} GB"
         )
->>>>>>> 6f92383e
+
     get_runtime_state().destory_distributed_env()
 
 
