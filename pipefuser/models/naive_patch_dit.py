--- conflicted
+++ resolved
@@ -1,10 +1,6 @@
 from pipefuser.models.base_model import BaseModel
 import torch
 
-<<<<<<< HEAD
-from diffusers.models.transformers.transformer_2d import Transformer2DModelOutput
-=======
->>>>>>> c3f35be0
 from diffusers.models.modeling_utils import ModelMixin
 
 from torch import distributed as dist
@@ -19,13 +15,6 @@
 
 class NaivePatchDiT(BaseModel):  # for Patch Parallelism
     def __init__(self, model: ModelMixin, distri_config: DistriConfig):
-<<<<<<< HEAD
-        from pipefuser.modules.dit.patch_parallel.transformer_2d import (
-            DistriTransformer2DModel,
-        )
-
-=======
->>>>>>> c3f35be0
         model = DistriTransformer2DModel(model, distri_config)
         super(NaivePatchDiT, self).__init__(model, distri_config)
 
