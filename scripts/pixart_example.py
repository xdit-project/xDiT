import argparse
import torch

from pipefuser.pipelines.pixartalpha import DistriPixArtAlphaPipeline
from pipefuser.utils import DistriConfig
from torch.profiler import profile, record_function, ProfilerActivity
from pipefuser.modules.conv.conv_chunk.chunk_conv2d import PatchConv2d

import time


def main():
    parser = argparse.ArgumentParser()
    parser.add_argument(
        "--model_id",
        default="PixArt-alpha/PixArt-XL-2-1024-MS",
        type=str,
        help="Path to the pretrained model.",
    )
    parser.add_argument(
        "--parallelism",
        "-p",
        default="patch",
        type=str,
        choices=["patch", "naive_patch", "pipefusion", "tensor", "sequence"],
        help="Parallelism to use.",
    )
    parser.add_argument(
        "--sync_mode",
        type=str,
        default="corrected_async_gn",
        choices=[
            "separate_gn",
            "async_gn",
            "corrected_async_gn",
            "sync_gn",
            "full_sync",
            "no_sync",
        ],
        help="Different GroupNorm synchronization modes",
    )
    parser.add_argument(
        "--num_inference_steps",
        type=int,
        default=20,
    )
    parser.add_argument(
        "--pp_num_patch", type=int, default=2, help="patch number in pipefusion."
    )
    parser.add_argument(
        "--height",
        type=int,
        default=1024,
        help="The height of image",
    )
    parser.add_argument(
        "--width",
        type=int,
        default=1024,
        help="The width of image",
    )
    parser.add_argument(
        "--no_use_resolution_binning",
        action="store_true",
    )
    parser.add_argument(
        "--ulysses_degree",
        type=int,
        default=0,
    )
    parser.add_argument(
        "--pipefusion_warmup_step",
        type=int,
        default=1,
    )
    parser.add_argument(
        "--use_use_ulysses_low",
        action="store_true",
    )
    parser.add_argument(
        "--use_profiler",
        action="store_true",
    )
    parser.add_argument(
        "--use_cuda_graph",
        action="store_true",
    )
    parser.add_argument(
        "--use_parallel_vae",
        action="store_true",
    )
    parser.add_argument(
        "--output_type",
        type=str,
        default="latent",
        choices=["latent", "pil"],
        help="latent saves memory, pil will results a memory burst in vae",
    )
    parser.add_argument("--attn_num", default=None, nargs="*", type=int)
    parser.add_argument(
        "--scheduler",
        "-s",
        default="dpm-solver",
        type=str,
        choices=["dpm-solver", "ddim"],
        help="Scheduler to use.",
    )

    parser.add_argument(
        "--prompt",
        type=str,
        default="An astronaut riding a green horse",
    )
    parser.add_argument("--output_file", type=str, default=None)

    args = parser.parse_args()

    # torch.backends.cudnn.benchmark=True
    torch.backends.cudnn.deterministic = True

    enable_parallel_vae = args.use_parallel_vae
<<<<<<< HEAD
    if args.height >= 4096:
        enable_parallel_vae = True
=======
>>>>>>> cc53b628

    # for DiT the height and width are fixed according to the model
    distri_config = DistriConfig(
        height=args.height,
        width=args.width,
        warmup_steps=args.pipefusion_warmup_step,
        do_classifier_free_guidance=True,
        split_batch=False,
        parallelism=args.parallelism,
        mode=args.sync_mode,
        pp_num_patch=args.pp_num_patch,
        use_resolution_binning=not args.no_use_resolution_binning,
        use_cuda_graph=args.use_cuda_graph,
        attn_num=args.attn_num,
        scheduler=args.scheduler,
        ulysses_degree=args.ulysses_degree,
    )

    pipeline = DistriPixArtAlphaPipeline.from_pretrained(
        distri_config=distri_config,
        pretrained_model_name_or_path=args.model_id,
        enable_parallel_vae=enable_parallel_vae,
<<<<<<< HEAD
        # use_profiler=True,
        # use_profiler=args.use_profiler,
=======
>>>>>>> cc53b628
        # variant="fp16",
        # use_safetensors=True,
    )

    pipeline.set_progress_bar_config(disable=distri_config.rank != 0)
    # warmup
    output = pipeline(
        prompt=args.prompt,
        generator=torch.Generator(device="cuda").manual_seed(42),
        output_type=args.output_type,
<<<<<<< HEAD
        num_inference_steps=args.num_inference_steps,
=======
        num_inference_steps=args.pipefusion_warmup_step + 1,
>>>>>>> cc53b628
    )

    torch.cuda.reset_peak_memory_stats()

    if args.parallelism == "pipefusion":
        case_name = f"{args.parallelism}_hw_{args.height}_sync_{args.sync_mode}_u{args.ulysses_degree}_w{distri_config.world_size}_mb{args.pp_num_patch}_warm{args.pipefusion_warmup_step}"
    else:
        case_name = f"{args.parallelism}_hw_{args.height}_sync_{args.sync_mode}_u{args.ulysses_degree}_w{distri_config.world_size}"
    if args.output_file:
        case_name = args.output_file + "_" + case_name
    if enable_parallel_vae:
        case_name += "_patchvae"

    if args.use_profiler:
        start_time = time.time()
        with profile(
            activities=[
                ProfilerActivity.CPU,
                ProfilerActivity.CUDA
            ],
            on_trace_ready=torch.profiler.tensorboard_trace_handler(
                f"./profile/{case_name}"
            ),
            profile_memory=True,
            with_stack=True,
            record_shapes=True,
        ) as prof:
            output = pipeline(
                prompt=args.prompt,
                generator=torch.Generator(device="cuda").manual_seed(42),
                num_inference_steps=args.num_inference_steps,
                output_type=args.output_type,
            )
        # if distri_config.rank == 0:
        #     prof.export_memory_timeline(
        #         f"{distri_config.mode}_{args.height}_{distri_config.world_size}_mem.html"
        #     )
        end_time = time.time()
    else:
        # MAX_NUM_OF_MEM_EVENTS_PER_SNAPSHOT = 100000
        # torch.cuda.memory._record_memory_history(
        #     max_entries=MAX_NUM_OF_MEM_EVENTS_PER_SNAPSHOT
        # )
        start_time = time.time()
        output = pipeline(
            prompt=args.prompt,
            generator=torch.Generator(device="cuda").manual_seed(42),
            num_inference_steps=args.num_inference_steps,
            output_type=args.output_type,
        )

        end_time = time.time()
        # torch.cuda.memory._dump_snapshot(
        #     f"{distri_config.mode}_{distri_config.world_size}.pickle"
        # )
        torch.cuda.memory._record_memory_history(enabled=None)

    elapsed_time = end_time - start_time

    peak_memory = torch.cuda.max_memory_allocated(device="cuda")

    if distri_config.rank == 0:

        print(
            f"{case_name} epoch time: {elapsed_time:.2f} sec, memory: {peak_memory/1e9} GB"
        )
        if args.output_type == "pil":
            print(f"save images to ./results/{case_name}.png")
            output.images[0].save(f"./results/{case_name}.png")


if __name__ == "__main__":
    main()<|MERGE_RESOLUTION|>--- conflicted
+++ resolved
@@ -119,11 +119,8 @@
     torch.backends.cudnn.deterministic = True
 
     enable_parallel_vae = args.use_parallel_vae
-<<<<<<< HEAD
     if args.height >= 4096:
         enable_parallel_vae = True
-=======
->>>>>>> cc53b628
 
     # for DiT the height and width are fixed according to the model
     distri_config = DistriConfig(
@@ -146,13 +143,7 @@
         distri_config=distri_config,
         pretrained_model_name_or_path=args.model_id,
         enable_parallel_vae=enable_parallel_vae,
-<<<<<<< HEAD
-        # use_profiler=True,
-        # use_profiler=args.use_profiler,
-=======
->>>>>>> cc53b628
-        # variant="fp16",
-        # use_safetensors=True,
+        use_profiler=args.use_profiler,
     )
 
     pipeline.set_progress_bar_config(disable=distri_config.rank != 0)
@@ -161,11 +152,7 @@
         prompt=args.prompt,
         generator=torch.Generator(device="cuda").manual_seed(42),
         output_type=args.output_type,
-<<<<<<< HEAD
-        num_inference_steps=args.num_inference_steps,
-=======
         num_inference_steps=args.pipefusion_warmup_step + 1,
->>>>>>> cc53b628
     )
 
     torch.cuda.reset_peak_memory_stats()
