from setuptools import find_packages, setup
import os


if __name__ == "__main__":
    with open("README.md", "r") as f:
        long_description = f.read()
    fp = open("pipefuser/__version__.py", "r").read()
    version = eval(fp.strip().split()[-1])

    setup(
        name="pipefusion",
        author="Jiannan Wang, Jiarui Fang, Aoyu Li, Pengcheng Yang",
        author_email="",
        packages=find_packages(),
<<<<<<< HEAD
        install_requires=["torch>=2.2", "diffusers==0.29.0", "transformers", "tqdm"],
=======
        install_requires=[
            "torch>=2.2",
            "diffusers==0.27.2",
            "transformers",
            "tqdm",
            "sentencepiece",
            "accelerate",
            f"patchvae @ file://localhost/{os.path.join(os.getcwd(), 'pipefuser/modules/patchvae')}#egg=patchvae",
        ],
        dependency_links=[
            "file://"
            + os.path.join(
                os.getcwd(), "pipefuser/modules/patchvae#egg=patchvae-0.0.0b1"
            )
        ],
>>>>>>> 587c9484
        url="https://github.com/PipeFusion/PipeFusion.",
        description="DistriFusion: Distributed Parallel Inference for High-Resolution Diffusion Models",
        long_description=long_description,
        long_description_content_type="text/markdown",
        version=version,
        classifiers=[
            "Programming Language :: Python :: 3",
            "Operating System :: OS Independent",
        ],
        include_package_data=True,
        python_requires=">=3.10",
    )<|MERGE_RESOLUTION|>--- conflicted
+++ resolved
@@ -13,12 +13,9 @@
         author="Jiannan Wang, Jiarui Fang, Aoyu Li, Pengcheng Yang",
         author_email="",
         packages=find_packages(),
-<<<<<<< HEAD
-        install_requires=["torch>=2.2", "diffusers==0.29.0", "transformers", "tqdm"],
-=======
         install_requires=[
             "torch>=2.2",
-            "diffusers==0.27.2",
+            "diffusers==0.29.0",
             "transformers",
             "tqdm",
             "sentencepiece",
@@ -31,7 +28,6 @@
                 os.getcwd(), "pipefuser/modules/patchvae#egg=patchvae-0.0.0b1"
             )
         ],
->>>>>>> 587c9484
         url="https://github.com/PipeFusion/PipeFusion.",
         description="DistriFusion: Distributed Parallel Inference for High-Resolution Diffusion Models",
         long_description=long_description,
