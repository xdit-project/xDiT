--- conflicted
+++ resolved
@@ -14,17 +14,9 @@
         author_email="",
         packages=find_packages(),
         install_requires=[
-<<<<<<< HEAD
             "torch>=2.2",
             "diffusers==0.29.0",
             "transformers",
-            "tqdm",
-=======
-            "torch>=2.2", 
-            "diffusers==0.27.2", 
-            "transformers", 
-            "tqdm", 
->>>>>>> e3e2b618
             "sentencepiece",
             "accelerate",
             "beautifulsoup4",
