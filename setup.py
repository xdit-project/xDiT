from setuptools import find_packages, setup
import os
import subprocess
import sys

def get_cuda_version():
    try:
        nvcc_version = subprocess.check_output(["nvcc", "--version"]).decode("utf-8")
        version_line = [line for line in nvcc_version.split('\n') if "release" in line][0]
        cuda_version = version_line.split(' ')[-2].replace(',', '')
        return 'cu' + cuda_version.replace('.', '')
    except Exception as e:
        return 'no_cuda'

def get_install_requires(cuda_version):
    if cuda_version == 'cu124':
        sys.stderr.write("WARNING: Manual installation required for CUDA 12.4 specific PyTorch version.\n")
        sys.stderr.write("Please install PyTorch for CUDA 12.4 using the following command:\n")
        sys.stderr.write("pip3 install torch torchvision torchaudio --index-url https://download.pytorch.org/whl/cu124\n")

    return [
        "torch==2.3.0",
        "diffusers>=0.30.0",
        "transformers>=4.39.1",
        "sentencepiece>=0.1.99",
        "accelerate==0.33.0",
        "beautifulsoup4>=4.12.3",
        "distvae",
        "yunchang==0.3",
        "flash_attn>=2.6.3",
        "pytest",
        "flask",
    ]

if __name__ == "__main__":
    with open("README.md", "r") as f:
        long_description = f.read()
    fp = open("xfuser/__version__.py", "r").read()
    version = eval(fp.strip().split()[-1])

    cuda_version = get_cuda_version()

    setup(
        name="xfuser",
        author="xDiT Team",
        author_email="fangjiarui123@gmail.com",
        packages=find_packages(),
<<<<<<< HEAD
        install_requires=[
            "torch>=2.3.0",
            "accelerate==0.33.0",
            "diffusers>=0.30.0",
            "transformers>=4.39.1",
            "sentencepiece>=0.1.99",
            "beautifulsoup4>=4.12.3",
            "distvae",
            "yunchang==0.3",
            "pytest",
            "flask",
        ],
        extras_require={
            "all": [
                "yunchang==0.3",
                "flash_attn>=2.6.3",
            ],
        },
=======
        install_requires=get_install_requires(cuda_version),
>>>>>>> de7e6af4
        url="https://github.com/xdit-project/xDiT.",
        description="xDiT: A Scalable Inference Engine for Diffusion Transformers (DiTs) on multi-GPU Clusters",
        long_description=long_description,
        long_description_content_type="text/markdown",
        version=version,
        classifiers=[
            "Programming Language :: Python :: 3",
            "Operating System :: OS Independent",
        ],
        include_package_data=True,
        python_requires=">=3.10",
    )<|MERGE_RESOLUTION|>--- conflicted
+++ resolved
@@ -12,40 +12,17 @@
     except Exception as e:
         return 'no_cuda'
 
-def get_install_requires(cuda_version):
-    if cuda_version == 'cu124':
-        sys.stderr.write("WARNING: Manual installation required for CUDA 12.4 specific PyTorch version.\n")
-        sys.stderr.write("Please install PyTorch for CUDA 12.4 using the following command:\n")
-        sys.stderr.write("pip3 install torch torchvision torchaudio --index-url https://download.pytorch.org/whl/cu124\n")
-
-    return [
-        "torch==2.3.0",
-        "diffusers>=0.30.0",
-        "transformers>=4.39.1",
-        "sentencepiece>=0.1.99",
-        "accelerate==0.33.0",
-        "beautifulsoup4>=4.12.3",
-        "distvae",
-        "yunchang==0.3",
-        "flash_attn>=2.6.3",
-        "pytest",
-        "flask",
-    ]
-
 if __name__ == "__main__":
     with open("README.md", "r") as f:
         long_description = f.read()
     fp = open("xfuser/__version__.py", "r").read()
     version = eval(fp.strip().split()[-1])
 
-    cuda_version = get_cuda_version()
-
     setup(
         name="xfuser",
         author="xDiT Team",
         author_email="fangjiarui123@gmail.com",
         packages=find_packages(),
-<<<<<<< HEAD
         install_requires=[
             "torch>=2.3.0",
             "accelerate==0.33.0",
@@ -60,13 +37,9 @@
         ],
         extras_require={
             "all": [
-                "yunchang==0.3",
                 "flash_attn>=2.6.3",
             ],
         },
-=======
-        install_requires=get_install_requires(cuda_version),
->>>>>>> de7e6af4
         url="https://github.com/xdit-project/xDiT.",
         description="xDiT: A Scalable Inference Engine for Diffusion Transformers (DiTs) on multi-GPU Clusters",
         long_description=long_description,
