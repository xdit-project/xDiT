from setuptools import find_packages, setup
import os


if __name__ == "__main__":
    with open("README.md", "r") as f:
        long_description = f.read()
    fp = open("pipefuser/__version__.py", "r").read()
    version = eval(fp.strip().split()[-1])

    setup(
        name="pipefusion",
        author="Jiannan Wang, Jiarui Fang, Jinzhe Pan, Aoyu Li, Pengcheng Yang",
        author_email="fangjiarui123@gmail.com",
        packages=find_packages(),
        install_requires=[
            "torch>=2.2",
            "diffusers==0.29.0",
            "transformers",
            "sentencepiece",
            "accelerate",
            "beautifulsoup4",
<<<<<<< HEAD
            "distvae==0.0.0b3",
            "yunchang==0.2",
=======
            "distvae",
>>>>>>> c3a442ce
            "ftfy",
        ],
        url="https://github.com/PipeFusion/PipeFusion.",
        description="PipeFusion: Parallel Inference Suite for Diffusion Transformers (DiTs)",
        long_description=long_description,
        long_description_content_type="text/markdown",
        version=version,
        classifiers=[
            "Programming Language :: Python :: 3",
            "Operating System :: OS Independent",
        ],
        include_package_data=True,
        python_requires=">=3.10",
    )<|MERGE_RESOLUTION|>--- conflicted
+++ resolved
@@ -20,12 +20,8 @@
             "sentencepiece",
             "accelerate",
             "beautifulsoup4",
-<<<<<<< HEAD
-            "distvae==0.0.0b3",
             "yunchang==0.2",
-=======
             "distvae",
->>>>>>> c3a442ce
             "ftfy",
         ],
         url="https://github.com/PipeFusion/PipeFusion.",
