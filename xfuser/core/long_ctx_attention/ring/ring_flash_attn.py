import torch
from flash_attn.flash_attn_interface import _flash_attn_forward
from xfuser.core.long_ctx_attention import xFuserLongContextAttention
from xfuser.core.cache_manager.cache_manager import get_cache_manager
from yunchang.ring.utils import RingComm, update_out_and_lse
from yunchang.ring.ring_flash_attn import RingFlashAttnFunc


<<<<<<< HEAD

=======
>>>>>>> 85c426d1
def xdit_ring_flash_attn_forward(
    process_group,
    q: torch.Tensor,
    k: torch.Tensor,
    v: torch.Tensor,
    softmax_scale,
    dropout_p=0,
    causal=True,
    window_size=(-1, -1),
    alibi_slopes=None,
    deterministic=False,
    attn_layer=None,
    joint_tensor_key=None,
    joint_tensor_value=None,
    joint_strategy="none",
):
    supported_joint_strategy = ["none", "front", "rear"]
    if joint_strategy not in supported_joint_strategy:
        raise ValueError(
            f"joint_strategy: {joint_strategy} not supprted. supported joint strategy: {supported_joint_strategy}"
        )
    elif joint_strategy != "none" and (
        joint_tensor_key is None or joint_tensor_value is None
    ):
        raise ValueError(
            f"joint_tensor_key & joint_tensor_value must not be None when joint_strategy is not None"
        )

    comm = RingComm(process_group)

    out = None
    lse = None

    next_k, next_v = None, None

    if attn_layer is not None:
        k, v = get_cache_manager().update_and_get_kv_cache(
            new_kv=[k, v],
            layer=attn_layer,
            slice_dim=1,
            layer_type="attn",
        )
        k = k.contiguous()
        v = v.contiguous()

    for step in range(comm.world_size):
        if step + 1 != comm.world_size:
            next_k: torch.Tensor = comm.send_recv(k)
            next_v: torch.Tensor = comm.send_recv(v)
            comm.commit()

        if joint_strategy == "rear":
            if step + 1 == comm.world_size:
                key = torch.cat([k, joint_tensor_key], dim=1)
                value = torch.cat([v, joint_tensor_value], dim=1)
            else:
                key, value = k, v
        elif joint_strategy == "front":
            if step == 0:
                key = torch.cat([joint_tensor_key, k], dim=1)
                value = torch.cat([joint_tensor_value, v], dim=1)
            else:
                key, value = k, v
        elif joint_strategy == "none":
            key, value = k, v

        if not causal or step <= comm.rank:
            block_out, _, _, _, _, block_lse, _, _ = _flash_attn_forward(
                q,
                key,
                value,
                dropout_p,
                softmax_scale,
                causal=causal and step == 0,
                window_size=window_size,
                softcap=0.0,
                alibi_slopes=alibi_slopes,
                return_softmax=True and dropout_p > 0,
            )
            out, lse = update_out_and_lse(out, lse, block_out, block_lse)

        if step + 1 != comm.world_size:
            comm.wait()
            k = next_k
            v = next_v

    out = out.to(q.dtype)
    lse = lse.squeeze(dim=-1).transpose(1, 2)
    return out, lse


class xFuserRingFlashAttnFunc(RingFlashAttnFunc):
    @staticmethod
    def forward(
        ctx,
        q,
        k,
        v,
        dropout_p,
        softmax_scale,
        causal,
        window_size,
        alibi_slopes,
        deterministic,
        return_softmax,
        group,
        attn_layer,
        joint_tensor_key,
        joint_tensor_value,
        joint_strategy,
    ):
        if softmax_scale is None:
            softmax_scale = q.shape[-1] ** (-0.5)

        assert alibi_slopes is None
        if attn_layer is None:
            k = k.contiguous()
            v = v.contiguous()
        out, softmax_lse = xdit_ring_flash_attn_forward(
            group,
            q,
            k,
            v,
            softmax_scale=softmax_scale,
            dropout_p=dropout_p,
            causal=causal,
            window_size=window_size,
            alibi_slopes=alibi_slopes,
            deterministic=False,
            attn_layer=attn_layer,
            joint_tensor_key=joint_tensor_key,
            joint_tensor_value=joint_tensor_value,
            joint_strategy=joint_strategy,
        )
        # this should be out_padded
        ctx.save_for_backward(q, k, v, out, softmax_lse)
        ctx.dropout_p = dropout_p
        ctx.softmax_scale = softmax_scale
        ctx.causal = causal
        ctx.window_size = window_size
        ctx.alibi_slopes = alibi_slopes
        ctx.deterministic = deterministic
        ctx.group = group
        return out if not return_softmax else (out, softmax_lse, None)


def xdit_ring_flash_attn_func(
    q,
    k,
    v,
    dropout_p=0.0,
    softmax_scale=None,
    causal=False,
    window_size=(-1, -1),
    alibi_slopes=None,
    deterministic=False,
    return_attn_probs=False,
    group=None,
    attn_layer=None,
    joint_tensor_key=None,
    joint_tensor_value=None,
    joint_strategy="none",
):
    return xFuserRingFlashAttnFunc.apply(
        q,
        k,
        v,
        dropout_p,
        softmax_scale,
        causal,
        window_size,
        alibi_slopes,
        deterministic,
        return_attn_probs,
        group,
        attn_layer,
        joint_tensor_key,
        joint_tensor_value,
        joint_strategy,
    )<|MERGE_RESOLUTION|>--- conflicted
+++ resolved
@@ -6,10 +6,6 @@
 from yunchang.ring.ring_flash_attn import RingFlashAttnFunc
 
 
-<<<<<<< HEAD
-
-=======
->>>>>>> 85c426d1
 def xdit_ring_flash_attn_forward(
     process_group,
     q: torch.Tensor,
