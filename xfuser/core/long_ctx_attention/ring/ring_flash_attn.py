--- conflicted
+++ resolved
@@ -1,13 +1,10 @@
 from typing import List
 import math
 import torch
-<<<<<<< HEAD
 from flash_attn.flash_attn_interface import _flash_attn_forward
 from yunchang.ring.utils import RingComm, update_out_and_lse, get_default_args
 from yunchang.ring.ring_flash_attn import RingFlashAttnFunc
-=======
 import torch.nn.functional as F
->>>>>>> 52e74e88
 
 from xfuser.core.long_ctx_attention import xFuserLongContextAttention
 from xfuser.core.cache_manager.cache_manager import get_cache_manager
@@ -106,37 +103,6 @@
             key, value = k, v
 
         if not causal or step <= comm.rank:
-<<<<<<< HEAD
-            params = get_default_args(_flash_attn_forward).copy()
-            params.update(
-                {
-                        "q": q,
-                        "k": key,
-                        "v": value,
-                        "dropout_p": dropout_p,
-                        "softmax_scale": softmax_scale,
-                        "causal": causal and step == 0,
-                        "alibi_slopes": alibi_slopes,
-                        "return_softmax": True and dropout_p > 0,
-                }
-            )
-            if "window_size" in params:
-                params.update({"window_size": window_size})
-            else:
-                params.update(
-                   {
-                        "window_size_left": window_size[0],
-                        "window_size_right": window_size[1],
-                    }
-                )
-            outputs = _flash_attn_forward(**params)
-            if len(outputs) == 8:
-                block_out, _, _, _, _, block_lse, _, _ = outputs
-            else:
-                assert len(outputs) == 4
-                block_out, block_lse, _, _ = outputs
-            out, lse = update_out_and_lse(out, lse, block_out, block_lse)
-=======
             fn = select_flash_attn_impl(attn_type, stage="fwd-only", attn_processor=attn_processor)
             if attn_type == AttnType.FA3: 
                 block_out, block_lse = fn(
@@ -171,7 +137,6 @@
                 out, lse = block_out, block_lse
             else:
                 out, lse = update_out_and_lse(out, lse, block_out, block_lse)
->>>>>>> 52e74e88
 
         if step + 1 != comm.world_size:
             comm.wait()
