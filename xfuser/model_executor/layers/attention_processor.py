import inspect
from typing import Optional

import torch
from torch import nn
import torch.distributed
from torch.nn import functional as F
from diffusers.utils import deprecate
from diffusers.models.attention import Attention
from diffusers.models.transformers.sana_transformer import SanaAttnProcessor2_0
from diffusers.models.attention_processor import (
    AttnProcessor2_0,
    JointAttnProcessor2_0,
    FluxAttnProcessor2_0,
    HunyuanAttnProcessor2_0,
    CogVideoXAttnProcessor2_0,
    SanaLinearAttnProcessor2_0,
)

try:
    from diffusers.models.transformers.transformer_hunyuan_video import (
        HunyuanVideoAttnProcessor2_0,
    )
except ImportError:
    HunyuanVideoAttnProcessor2_0 = None

from diffusers.models.embeddings import apply_rotary_emb

from xfuser.core.distributed import (
    get_sequence_parallel_world_size,
    get_pipeline_parallel_world_size,
    get_ulysses_parallel_world_size,
)
from xfuser.core.fast_attention import (
    xFuserFastAttention,
    get_fast_attn_enable,
)

from xfuser.core.cache_manager.cache_manager import get_cache_manager
from xfuser.core.distributed.runtime_state import get_runtime_state
from xfuser.model_executor.layers import xFuserLayerBaseWrapper
from xfuser.model_executor.layers import xFuserLayerWrappersRegister
from xfuser.logger import init_logger
from xfuser.envs import PACKAGES_CHECKER

if torch.__version__ >= "2.5.0":
    from xfuser.model_executor.layers.usp import USP
else:
    from xfuser.model_executor.layers.usp_legacy import USP

logger = init_logger(__name__)

env_info = PACKAGES_CHECKER.get_packages_info()
HAS_AITER = env_info["has_aiter"]
HAS_LONG_CTX_ATTN = env_info["has_long_ctx_attn"]
HAS_FLASH_ATTN = env_info["has_flash_attn"]

if HAS_LONG_CTX_ATTN:
    from yunchang.kernels import AttnType


def is_v100():
    if not torch.cuda.is_available():
        return False
    device_name = torch.cuda.get_device_name(torch.cuda.current_device())
    return "V100" in device_name


def torch_compile_disable_if_v100(func):
    if is_v100():
        return torch.compiler.disable(func)
    return func


def set_hybrid_seq_parallel_attn(self, use_long_ctx_attn_kvcache):
    if HAS_LONG_CTX_ATTN and get_sequence_parallel_world_size() > 1:
        from xfuser.core.long_ctx_attention import (
            xFuserLongContextAttention,
        )
        from yunchang.kernels import AttnType

        if HAS_AITER:
            assert 'AITER' in AttnType.__members__, f"AttnType.AITER not implemented in existing yunchang version: {yunchang.__version__}, consider upgrading."
            self.hybrid_seq_parallel_attn = xFuserLongContextAttention(
                    use_kv_cache=self.use_long_ctx_attn_kvcache,
                    attn_type=AttnType.AITER,
            )
        elif HAS_FLASH_ATTN:
            self.hybrid_seq_parallel_attn = xFuserLongContextAttention(
                    use_kv_cache=self.use_long_ctx_attn_kvcache,
                    attn_type=AttnType.FA,
            )
        else:
            self.hybrid_seq_parallel_attn = xFuserLongContextAttention(
                    use_kv_cache=self.use_long_ctx_attn_kvcache,
                    attn_type=AttnType.TORCH,
            )
    else:
        self.hybrid_seq_parallel_attn = None


class xFuserAttentionBaseWrapper(xFuserLayerBaseWrapper):
    def __init__(
        self,
        attention: Attention,
    ):
        super().__init__(module=attention)

        to_k = self.module.to_k
        to_v = self.module.to_v
        assert isinstance(to_k, nn.Linear)
        assert isinstance(to_v, nn.Linear)
        assert (to_k.bias is None) == (to_v.bias is None)
        assert to_k.weight.shape == to_v.weight.shape


class xFuserAttentionProcessorRegister:
    _XFUSER_ATTENTION_PROCESSOR_MAPPING = {}

    @classmethod
    def register(cls, origin_processor_class):
        def decorator(xfuser_processor):
            if not issubclass(xfuser_processor, origin_processor_class):
                raise ValueError(
                    f"{xfuser_processor.__class__.__name__} is not a subclass of origin class {origin_processor_class.__class__.__name__}"
                )
            cls._XFUSER_ATTENTION_PROCESSOR_MAPPING[origin_processor_class] = (
                xfuser_processor
            )
            return xfuser_processor

        return decorator

    @classmethod
    def get_processor(cls, processor):
        for (
            origin_processor_class,
            xfuser_processor,
        ) in cls._XFUSER_ATTENTION_PROCESSOR_MAPPING.items():
            if isinstance(processor, origin_processor_class):
                return xfuser_processor
        raise ValueError(
            f"Attention Processor class {processor.__class__.__name__} is not supported by xFuser"
        )


@xFuserLayerWrappersRegister.register(Attention)
class xFuserAttentionWrapper(xFuserAttentionBaseWrapper):
    def __init__(
        self,
        attention: Attention,
        latte_temporal_attention: bool = False,
    ):
        super().__init__(attention=attention)
        self.processor = xFuserAttentionProcessorRegister.get_processor(
            attention.processor
        )()
        self.latte_temporal_attention = latte_temporal_attention

    def forward(
        self,
        hidden_states: torch.Tensor,
        encoder_hidden_states: Optional[torch.Tensor] = None,
        attention_mask: Optional[torch.Tensor] = None,
        **cross_attention_kwargs,
    ) -> torch.Tensor:
        r"""
        The forward method of the `Attention` class.

        Args:
            hidden_states (`torch.Tensor`):
                The hidden states of the query.
            encoder_hidden_states (`torch.Tensor`, *optional*):
                The hidden states of the encoder.
            attention_mask (`torch.Tensor`, *optional*):
                The attention mask to use. If `None`, no mask is applied.
            **cross_attention_kwargs:
                Additional keyword arguments to pass along to the cross attention.

        Returns:
            `torch.Tensor`: The output of the attention layer.
        """
        # The `Attention` class can call different attention processors / attention functions
        # here we simply pass along all tensors to the selected processor class
        # For standard processors that are defined here, `**cross_attention_kwargs` is empty
        attn_parameters = set(
            inspect.signature(self.processor.__call__).parameters.keys()
        )
        quiet_attn_parameters = {"ip_adapter_masks"}
        unused_kwargs = [
            k
            for k, _ in cross_attention_kwargs.items()
            if k not in attn_parameters and k not in quiet_attn_parameters
        ]
        if len(unused_kwargs) > 0:
            logger.warning(
                f"cross_attention_kwargs {unused_kwargs} are not expected by {self.processor.__class__.__name__} and will be ignored."
            )
        cross_attention_kwargs = {
            k: w for k, w in cross_attention_kwargs.items() if k in attn_parameters
        }

        return self.processor(
            self,
            hidden_states,
            encoder_hidden_states=encoder_hidden_states,
            attention_mask=attention_mask,
            latte_temporal_attention=self.latte_temporal_attention,
            **cross_attention_kwargs,
        )


@xFuserAttentionProcessorRegister.register(AttnProcessor2_0)
class xFuserAttnProcessor2_0(AttnProcessor2_0):
    def __init__(self):
        super().__init__()
        use_long_ctx_attn_kvcache = True
        self.use_long_ctx_attn_kvcache = (
            HAS_LONG_CTX_ATTN
            and use_long_ctx_attn_kvcache
            and get_sequence_parallel_world_size() > 1
        )
<<<<<<< HEAD
        
        set_hybrid_seq_parallel_attn(self, self.use_long_ctx_attn_kvcache)
=======
        if HAS_LONG_CTX_ATTN and get_sequence_parallel_world_size() > 1:
            from xfuser.core.long_ctx_attention import (
                xFuserLongContextAttention,
            )

            if HAS_FLASH_ATTN:
                self.hybrid_seq_parallel_attn = xFuserLongContextAttention(
                    use_kv_cache=self.use_long_ctx_attn_kvcache,
                    attn_type=AttnType.FA,
                )
            else:
                self.hybrid_seq_parallel_attn = xFuserLongContextAttention(
                    use_kv_cache=self.use_long_ctx_attn_kvcache,
                    attn_type=AttnType.TORCH,
                )
        else:
            self.hybrid_seq_parallel_attn = None
>>>>>>> 52e74e88

        if get_fast_attn_enable():
            self.fast_attn = xFuserFastAttention()

    def __call__(
        self,
        attn: Attention,
        hidden_states: torch.Tensor,
        encoder_hidden_states: Optional[torch.Tensor] = None,
        attention_mask: Optional[torch.Tensor] = None,
        temb: Optional[torch.Tensor] = None,
        latte_temporal_attention: Optional[bool] = False,
        *args,
        **kwargs,
    ):
        if len(args) > 0 or kwargs.get("scale", None) is not None:
            deprecation_message = "The `scale` argument is deprecated and will be ignored. Please remove it, as passing it will raise an error in the future. `scale` should directly be passed while calling the underlying pipeline component i.e., via `cross_attention_kwargs`."
            deprecate("scale", "1.0.0", deprecation_message)

        #! ---------------------------------------- Fast Attention ----------------------------------------
        if get_fast_attn_enable():
            return self.fast_attn(
                attn,
                hidden_states,
                encoder_hidden_states,
                attention_mask,
                temb,
                *args,
                **kwargs,
            )
        #! ---------------------------------------- Fast Attention ----------------------------------------

        residual = hidden_states
        if attn.spatial_norm is not None:
            hidden_states = attn.spatial_norm(hidden_states, temb)

        input_ndim = hidden_states.ndim

        if input_ndim == 4:
            batch_size, channel, height, width = hidden_states.shape
            hidden_states = hidden_states.view(
                batch_size, channel, height * width
            ).transpose(1, 2)

        batch_size, sequence_length, _ = (
            hidden_states.shape
            if encoder_hidden_states is None
            else encoder_hidden_states.shape
        )

        if attention_mask is not None:
            attention_mask = attn.prepare_attention_mask(
                attention_mask, sequence_length, batch_size
            )
            # scaled_dot_product_attention expects attention_mask shape to be
            # (batch, heads, source_length, target_length)
            attention_mask = attention_mask.view(
                batch_size, attn.heads, -1, attention_mask.shape[-1]
            )

        if attn.group_norm is not None:
            hidden_states = attn.group_norm(hidden_states.transpose(1, 2)).transpose(
                1, 2
            )

        query = attn.to_q(hidden_states)

        if encoder_hidden_states is None:
            encoder_hidden_states = hidden_states
        elif attn.norm_cross:
            encoder_hidden_states = attn.norm_encoder_hidden_states(
                encoder_hidden_states
            )

        key = attn.to_k(encoder_hidden_states)
        value = attn.to_v(encoder_hidden_states)

        inner_dim = key.shape[-1]
        head_dim = inner_dim // attn.heads

        query = query.view(batch_size, -1, attn.heads, head_dim).transpose(1, 2)

        key = key.view(batch_size, -1, attn.heads, head_dim).transpose(1, 2)
        value = value.view(batch_size, -1, attn.heads, head_dim).transpose(1, 2)

        if attn.norm_q is not None:
            query = attn.norm_q(query)
        if attn.norm_k is not None:
            key = attn.norm_k(key)

        #! ---------------------------------------- KV CACHE ----------------------------------------
        if not self.use_long_ctx_attn_kvcache:
            key, value = get_cache_manager().update_and_get_kv_cache(
                new_kv=[key, value],
                layer=attn,
                slice_dim=2,
                layer_type="attn",
            )
        #! ---------------------------------------- KV CACHE ----------------------------------------

        #! ---------------------------------------- ATTENTION ----------------------------------------
        if (
            HAS_LONG_CTX_ATTN
            and get_sequence_parallel_world_size() > 1
            and not latte_temporal_attention
        ):
            query = query.transpose(1, 2)
            key = key.transpose(1, 2)
            value = value.transpose(1, 2)
            hidden_states = self.hybrid_seq_parallel_attn(
                attn,
                query,
                key,
                value,
                dropout_p=0.0,
                causal=False,
                joint_strategy="none",
            )
            hidden_states = hidden_states.reshape(batch_size, -1, attn.heads * head_dim)

        else:
            if HAS_FLASH_ATTN:
                from flash_attn import flash_attn_func

                query = query.transpose(1, 2)
                key = key.transpose(1, 2)
                value = value.transpose(1, 2)
                hidden_states = flash_attn_func(
                    query, key, value, dropout_p=0.0, causal=False
                )
                hidden_states = hidden_states.reshape(
                    batch_size, -1, attn.heads * head_dim
                )

            else:
                # the output of sdp = (batch, num_heads, seq_len, head_dim)
                # TODO: add support for attn.module.scale when we move to Torch 2.1
                hidden_states = F.scaled_dot_product_attention(
                    query,
                    key,
                    value,
                    attn_mask=attention_mask,
                    dropout_p=0.0,
                    is_causal=False,
                )

                hidden_states = hidden_states.transpose(1, 2).reshape(
                    batch_size, -1, attn.heads * head_dim
                )

        #! ORIGIN
        # query = query.view(batch_size, -1, attn.heads, head_dim).transpose(1, 2)

        # key = key.view(batch_size, -1, attn.heads, head_dim).transpose(1, 2)
        # value = value.view(batch_size, -1, attn.heads, head_dim).transpose(1, 2)

        # # the output of sdp = (batch, num_heads, seq_len, head_dim)
        # # TODO: add support for attn.scale when we move to Torch 2.1
        # hidden_states = F.scaled_dot_product_attention(
        #     query, key, value, attn_mask=attention_mask, dropout_p=0.0, is_causal=False
        # )

        # hidden_states = hidden_states.transpose(1, 2).reshape(batch_size, -1, attn.heads * head_dim)
        #! ---------------------------------------- ATTENTION ----------------------------------------

        hidden_states = hidden_states.to(query.dtype)

        # linear proj
        hidden_states = attn.to_out[0](hidden_states)
        # dropout
        hidden_states = attn.to_out[1](hidden_states)

        if attn.residual_connection:
            hidden_states = hidden_states + residual

        hidden_states = hidden_states / attn.rescale_output_factor

        return hidden_states


@xFuserAttentionProcessorRegister.register(JointAttnProcessor2_0)
class xFuserJointAttnProcessor2_0(JointAttnProcessor2_0):
    def __init__(self):
        super().__init__()
        use_long_ctx_attn_kvcache = True
        self.use_long_ctx_attn_kvcache = (
            HAS_LONG_CTX_ATTN
            and use_long_ctx_attn_kvcache
            and get_sequence_parallel_world_size() > 1
        )
<<<<<<< HEAD
        set_hybrid_seq_parallel_attn(self, self.use_long_ctx_attn_kvcache)
=======
        if HAS_LONG_CTX_ATTN and get_sequence_parallel_world_size() > 1:
            from xfuser.core.long_ctx_attention import (
                xFuserLongContextAttention,
            )

            if HAS_FLASH_ATTN:
                self.hybrid_seq_parallel_attn = xFuserLongContextAttention(
                    use_kv_cache=self.use_long_ctx_attn_kvcache,
                    attn_type=AttnType.FA,
                )
            else:
                self.hybrid_seq_parallel_attn = xFuserLongContextAttention(
                    use_kv_cache=self.use_long_ctx_attn_kvcache,
                    attn_type=AttnType.TORCH,
                )
>>>>>>> 52e74e88

        if get_fast_attn_enable():
            self.fast_attn = xFuserFastAttention()

    def __call__(
        self,
        attn: Attention,
        hidden_states: torch.FloatTensor,
        encoder_hidden_states: torch.FloatTensor = None,
        attention_mask: Optional[torch.FloatTensor] = None,
        *args,
        **kwargs,
    ) -> torch.FloatTensor:
        residual = hidden_states
        batch_size = hidden_states.shape[0]

        input_ndim = hidden_states.ndim
        if input_ndim == 4:
            batch_size, channel, height, width = hidden_states.shape
            hidden_states = hidden_states.view(
                batch_size, channel, height * width
            ).transpose(1, 2)

        if encoder_hidden_states is not None:
            context_input_ndim = encoder_hidden_states.ndim
            if context_input_ndim == 4:
                batch_size, channel, height, width = encoder_hidden_states.shape
                encoder_hidden_states = encoder_hidden_states.view(
                    batch_size, channel, height * width
                ).transpose(1, 2)

        # `sample` projections.
        query = attn.to_q(hidden_states)
        key = attn.to_k(hidden_states)
        value = attn.to_v(hidden_states)
        
        inner_dim = key.shape[-1]
        head_dim = inner_dim // attn.heads

        # `context` projections.
        if encoder_hidden_states is not None:
            encoder_hidden_states_query_proj = attn.add_q_proj(encoder_hidden_states)
            encoder_hidden_states_key_proj = attn.add_k_proj(encoder_hidden_states)
            encoder_hidden_states_value_proj = attn.add_v_proj(encoder_hidden_states)
            encoder_hidden_states_query_proj = (
                encoder_hidden_states_query_proj.view(
                    batch_size, -1, attn.heads, head_dim
                )
            )
            encoder_hidden_states_key_proj = encoder_hidden_states_key_proj.view(
                batch_size, -1, attn.heads, head_dim
            )
            encoder_hidden_states_value_proj = (
                encoder_hidden_states_value_proj.view(
                    batch_size, -1, attn.heads, head_dim
                )
            )
            if attn.norm_added_q is not None:
                encoder_hidden_states_query_proj = attn.norm_added_q(encoder_hidden_states_query_proj)
            if attn.norm_added_k is not None:
                encoder_hidden_states_key_proj = attn.norm_added_k(encoder_hidden_states_key_proj)
        else:
            encoder_hidden_states_query_proj = None
            encoder_hidden_states_key_proj = None
            encoder_hidden_states_value_proj = None

        #! ---------------------------------------- KV CACHE ----------------------------------------
        if not self.use_long_ctx_attn_kvcache:
            key, value = get_cache_manager().update_and_get_kv_cache(
                new_kv=[key, value],
                layer=attn,
                slice_dim=1,
                layer_type="attn",
            )
        #! ---------------------------------------- KV CACHE ----------------------------------------

        query = query.view(batch_size, -1, attn.heads, head_dim)
        key = key.view(batch_size, -1, attn.heads, head_dim)
        value = value.view(batch_size, -1, attn.heads, head_dim)

        if attn.norm_q is not None:
            query = attn.norm_q(query)
        if attn.norm_k is not None:
            key = attn.norm_k(key)

        #! ---------------------------------------- ATTENTION ----------------------------------------
        if HAS_LONG_CTX_ATTN and get_sequence_parallel_world_size() > 1:
            if encoder_hidden_states is not None:
                if get_runtime_state().split_text_embed_in_sp:
                    query = torch.cat([query, encoder_hidden_states_query_proj], dim=1)
                    key = torch.cat([key, encoder_hidden_states_key_proj], dim=1)
                    value = torch.cat([value, encoder_hidden_states_value_proj], dim=1)

                    encoder_hidden_states_query_proj = None
                    encoder_hidden_states_key_proj = None
                    encoder_hidden_states_value_proj = None
                else:
                    encoder_hidden_states_query_proj = (
                        encoder_hidden_states_query_proj.view(
                            batch_size, -1, attn.heads, head_dim
                        )
                    )
                    encoder_hidden_states_key_proj = encoder_hidden_states_key_proj.view(
                        batch_size, -1, attn.heads, head_dim
                    )
                    encoder_hidden_states_value_proj = (
                        encoder_hidden_states_value_proj.view(
                            batch_size, -1, attn.heads, head_dim
                        )
                    )

            hidden_states = self.hybrid_seq_parallel_attn(
                attn,
                query,
                key,
                value,
                dropout_p=0.0,
                causal=False,
                joint_tensor_query=encoder_hidden_states_query_proj,
                joint_tensor_key=encoder_hidden_states_key_proj,
                joint_tensor_value=encoder_hidden_states_value_proj,
                joint_strategy="rear",
            )
            hidden_states = hidden_states.reshape(batch_size, -1, attn.heads * head_dim)

        else:
            if encoder_hidden_states is not None:
                query = torch.cat([query, encoder_hidden_states_query_proj], dim=1)
                key = torch.cat([key, encoder_hidden_states_key_proj], dim=1)
                value = torch.cat([value, encoder_hidden_states_value_proj], dim=1)

            if HAS_FLASH_ATTN:
                from flash_attn import flash_attn_func

                query = query.view(batch_size, -1, attn.heads, head_dim)
                key = key.view(batch_size, -1, attn.heads, head_dim)
                value = value.view(batch_size, -1, attn.heads, head_dim)
                hidden_states = flash_attn_func(
                    query, key, value, dropout_p=0.0, causal=False
                )
                hidden_states = hidden_states.reshape(
                    batch_size, -1, attn.heads * head_dim
                )

            else:
                query = query.view(batch_size, -1, attn.heads, head_dim).transpose(1, 2)
                key = key.view(batch_size, -1, attn.heads, head_dim).transpose(1, 2)
                value = value.view(batch_size, -1, attn.heads, head_dim).transpose(1, 2)

                # the output of sdp = (batch, num_heads, seq_len, head_dim)
                # TODO: add support for attn.module.scale when we move to Torch 2.1
                hidden_states = F.scaled_dot_product_attention(
                    query,
                    key,
                    value,
                    attn_mask=attention_mask,
                    dropout_p=0.0,
                    is_causal=False,
                )

                hidden_states = hidden_states.transpose(1, 2).reshape(
                    batch_size, -1, attn.heads * head_dim
                )

        #! ORIGIN
        # query = query.view(batch_size, -1, attn.heads, head_dim).transpose(1, 2)
        # key = key.view(batch_size, -1, attn.heads, head_dim).transpose(1, 2)
        # value = value.view(batch_size, -1, attn.heads, head_dim).transpose(1, 2)

        # hidden_states = hidden_states = F.scaled_dot_product_attention(
        #     query, key, value, dropout_p=0.0, is_causal=False
        # )
        # hidden_states = hidden_states.transpose(1, 2).reshape(batch_size, -1, attn.heads * head_dim)
        #! ---------------------------------------- ATTENTION ----------------------------------------
        hidden_states = hidden_states.to(query.dtype)

        # Split the attention outputs.
        if encoder_hidden_states is not None:
            hidden_states, encoder_hidden_states = (
                hidden_states[:, : residual.shape[1]],
                hidden_states[:, residual.shape[1] :],
            )
            if not attn.context_pre_only:
                encoder_hidden_states = attn.to_add_out(encoder_hidden_states)

        # linear proj
        hidden_states = attn.to_out[0](hidden_states)
        # dropout
        hidden_states = attn.to_out[1](hidden_states)

        if input_ndim == 4:
            hidden_states = hidden_states.transpose(-1, -2).reshape(
                batch_size, channel, height, width
            )

        if encoder_hidden_states is not None:
            if context_input_ndim == 4:
                encoder_hidden_states = encoder_hidden_states.transpose(-1, -2).reshape(
                    batch_size, channel, height, width
                )
            return hidden_states, encoder_hidden_states
        else:
            return hidden_states


@xFuserAttentionProcessorRegister.register(FluxAttnProcessor2_0)
class xFuserFluxAttnProcessor2_0(FluxAttnProcessor2_0):
    """Attention processor used typically in processing the SD3-like self-attention projections."""

    def __init__(self):
        super().__init__()
        use_long_ctx_attn_kvcache = True
        self.use_long_ctx_attn_kvcache = (
            HAS_LONG_CTX_ATTN
            and use_long_ctx_attn_kvcache
            and get_sequence_parallel_world_size() > 1
        )
<<<<<<< HEAD
        set_hybrid_seq_parallel_attn(self, self.use_long_ctx_attn_kvcache)
=======
        if HAS_LONG_CTX_ATTN and get_sequence_parallel_world_size() > 1:
            from xfuser.core.long_ctx_attention import (
                xFuserLongContextAttention,
            )

            if HAS_FLASH_ATTN:
                self.hybrid_seq_parallel_attn = xFuserLongContextAttention(
                    use_kv_cache=self.use_long_ctx_attn_kvcache,
                    attn_type=AttnType.FA,
                )
            else:
                self.hybrid_seq_parallel_attn = xFuserLongContextAttention(
                    use_kv_cache=self.use_long_ctx_attn_kvcache,
                    attn_type=AttnType.TORCH,
                )
>>>>>>> 52e74e88

    def __call__(
        self,
        attn: Attention,
        hidden_states: torch.FloatTensor,
        encoder_hidden_states: torch.FloatTensor = None,
        attention_mask: Optional[torch.FloatTensor] = None,
        image_rotary_emb: Optional[torch.Tensor] = None,
        *args,
        **kwargs,
    ) -> torch.FloatTensor:
        batch_size, _, _ = (
            hidden_states.shape
            if encoder_hidden_states is None
            else encoder_hidden_states.shape
        )

        # `sample` projections.
        query = attn.to_q(hidden_states)
        key = attn.to_k(hidden_states)
        value = attn.to_v(hidden_states)

        inner_dim = key.shape[-1]
        head_dim = inner_dim // attn.heads

        query = query.view(batch_size, -1, attn.heads, head_dim).transpose(1, 2)
        key = key.view(batch_size, -1, attn.heads, head_dim).transpose(1, 2)
        value = value.view(batch_size, -1, attn.heads, head_dim).transpose(1, 2)

        if attn.norm_q is not None:
            query = attn.norm_q(query)
        if attn.norm_k is not None:
            key = attn.norm_k(key)

        # the attention in FluxSingleTransformerBlock does not use `encoder_hidden_states`
        if encoder_hidden_states is not None:
            # `context` projections.
            encoder_hidden_states_query_proj = attn.add_q_proj(encoder_hidden_states)
            encoder_hidden_states_key_proj = attn.add_k_proj(encoder_hidden_states)
            encoder_hidden_states_value_proj = attn.add_v_proj(encoder_hidden_states)

            encoder_hidden_states_query_proj = encoder_hidden_states_query_proj.view(
                batch_size, -1, attn.heads, head_dim
            ).transpose(1, 2)
            encoder_hidden_states_key_proj = encoder_hidden_states_key_proj.view(
                batch_size, -1, attn.heads, head_dim
            ).transpose(1, 2)
            encoder_hidden_states_value_proj = encoder_hidden_states_value_proj.view(
                batch_size, -1, attn.heads, head_dim
            ).transpose(1, 2)

            if attn.norm_added_q is not None:
                encoder_hidden_states_query_proj = attn.norm_added_q(
                    encoder_hidden_states_query_proj
                )
            if attn.norm_added_k is not None:
                encoder_hidden_states_key_proj = attn.norm_added_k(
                    encoder_hidden_states_key_proj
                )

            num_encoder_hidden_states_tokens = encoder_hidden_states_query_proj.shape[2]
            num_query_tokens = query.shape[2]

            # attention
            query = torch.cat([encoder_hidden_states_query_proj, query], dim=2)
            key = torch.cat([encoder_hidden_states_key_proj, key], dim=2)
            value = torch.cat([encoder_hidden_states_value_proj, value], dim=2)
        else:
            num_encoder_hidden_states_tokens = (
                get_runtime_state().max_condition_sequence_length
            )
            num_query_tokens = query.shape[2] - num_encoder_hidden_states_tokens

        if image_rotary_emb is not None:
            query = apply_rotary_emb(query, image_rotary_emb)
            key = apply_rotary_emb(key, image_rotary_emb)

        #! ---------------------------------------- KV CACHE ----------------------------------------
        if (
            get_runtime_state().num_pipeline_patch > 1
            and not self.use_long_ctx_attn_kvcache
        ):
            encoder_hidden_states_key_proj, key = key.split(
                [num_encoder_hidden_states_tokens, num_query_tokens], dim=2
            )
            encoder_hidden_states_value_proj, value = value.split(
                [num_encoder_hidden_states_tokens, num_query_tokens], dim=2
            )
            key, value = get_cache_manager().update_and_get_kv_cache(
                new_kv=[key, value],
                layer=attn,
                slice_dim=2,
                layer_type="attn",
            )
            key = torch.cat([encoder_hidden_states_key_proj, key], dim=2)
            value = torch.cat([encoder_hidden_states_value_proj, value], dim=2)
        #! ---------------------------------------- KV CACHE ----------------------------------------

        #! ---------------------------------------- ATTENTION ----------------------------------------
        if (
            get_pipeline_parallel_world_size() == 1
            and get_runtime_state().split_text_embed_in_sp
        ):
            hidden_states = USP(query, key, value, dropout_p=0.0, is_causal=False)
            hidden_states = hidden_states.transpose(1, 2).reshape(
                batch_size, -1, attn.heads * head_dim
            )
        elif HAS_LONG_CTX_ATTN and get_sequence_parallel_world_size() > 1:
            query = query.transpose(1, 2)
            key = key.transpose(1, 2)
            value = value.transpose(1, 2)
            if get_runtime_state().split_text_embed_in_sp:
                encoder_hidden_states_query_proj = None
                encoder_hidden_states_key_proj = None
                encoder_hidden_states_value_proj = None
            else:
                encoder_hidden_states_query_proj, query = query.split(
                    [num_encoder_hidden_states_tokens, num_query_tokens], dim=1
                )
                encoder_hidden_states_key_proj, key = key.split(
                    [num_encoder_hidden_states_tokens, num_query_tokens], dim=1
                )
                encoder_hidden_states_value_proj, value = value.split(
                    [num_encoder_hidden_states_tokens, num_query_tokens], dim=1
                )
            hidden_states = self.hybrid_seq_parallel_attn(
                attn if get_runtime_state().num_pipeline_patch > 1 else None,
                query,
                key,
                value,
                dropout_p=0.0,
                causal=False,
                joint_tensor_query=encoder_hidden_states_query_proj,
                joint_tensor_key=encoder_hidden_states_key_proj,
                joint_tensor_value=encoder_hidden_states_value_proj,
                joint_strategy="front",
            )
            hidden_states = hidden_states.reshape(batch_size, -1, attn.heads * head_dim)

        else:
            if HAS_FLASH_ATTN:
                from flash_attn import flash_attn_func

                query = query.transpose(1, 2)
                key = key.transpose(1, 2)
                value = value.transpose(1, 2)
                hidden_states = flash_attn_func(
                    query, key, value, dropout_p=0.0, causal=False
                )
                hidden_states = hidden_states.reshape(
                    batch_size, -1, attn.heads * head_dim
                )
            else:
                hidden_states = F.scaled_dot_product_attention(
                    query, key, value, dropout_p=0.0, is_causal=False
                )
                hidden_states = hidden_states.transpose(1, 2).reshape(
                    batch_size, -1, attn.heads * head_dim
                )
        #! ---------------------------------------- ATTENTION ----------------------------------------

        hidden_states = hidden_states.to(query.dtype)

        if encoder_hidden_states is not None:
            encoder_hidden_states, hidden_states = (
                hidden_states[:, : encoder_hidden_states.shape[1]],
                hidden_states[:, encoder_hidden_states.shape[1] :],
            )

            # linear proj
            hidden_states = attn.to_out[0](hidden_states)
            # dropout
            hidden_states = attn.to_out[1](hidden_states)
            encoder_hidden_states = attn.to_add_out(encoder_hidden_states)

            return hidden_states, encoder_hidden_states
        else:
            return hidden_states


@xFuserAttentionProcessorRegister.register(HunyuanAttnProcessor2_0)
class xFuserHunyuanAttnProcessor2_0(HunyuanAttnProcessor2_0):
    def __init__(self):
        super().__init__()
        use_long_ctx_attn_kvcache = True
        self.use_long_ctx_attn_kvcache = (
            HAS_LONG_CTX_ATTN
            and use_long_ctx_attn_kvcache
            and get_sequence_parallel_world_size() > 1
        )
<<<<<<< HEAD
        set_hybrid_seq_parallel_attn(self, self.use_long_ctx_attn_kvcache)
=======
        if HAS_LONG_CTX_ATTN and get_sequence_parallel_world_size() > 1:
            from xfuser.core.long_ctx_attention import (
                xFuserLongContextAttention,
            )

            if HAS_FLASH_ATTN:
                self.hybrid_seq_parallel_attn = xFuserLongContextAttention(
                    use_kv_cache=self.use_long_ctx_attn_kvcache,
                    attn_type=AttnType.FA,
                )
            else:
                self.hybrid_seq_parallel_attn = xFuserLongContextAttention(
                    use_kv_cache=self.use_long_ctx_attn_kvcache,
                    attn_type=AttnType.TORCH,
                )
        else:
            self.hybrid_seq_parallel_attn = None
>>>>>>> 52e74e88

    # NOTE() torch.compile dose not works for V100
    @torch_compile_disable_if_v100
    def __call__(
        self,
        attn: Attention,
        hidden_states: torch.Tensor,
        encoder_hidden_states: Optional[torch.Tensor] = None,
        attention_mask: Optional[torch.Tensor] = None,
        temb: Optional[torch.Tensor] = None,
        image_rotary_emb: Optional[torch.Tensor] = None,
        latte_temporal_attention: Optional[bool] = False,
    ) -> torch.Tensor:
        residual = hidden_states
        if attn.spatial_norm is not None:
            hidden_states = attn.spatial_norm(hidden_states, temb)

        input_ndim = hidden_states.ndim

        if input_ndim == 4:
            batch_size, channel, height, width = hidden_states.shape
            hidden_states = hidden_states.view(
                batch_size, channel, height * width
            ).transpose(1, 2)

        batch_size, sequence_length, _ = (
            hidden_states.shape
            if encoder_hidden_states is None
            else encoder_hidden_states.shape
        )

        if attention_mask is not None:
            attention_mask = attn.prepare_attention_mask(
                attention_mask, sequence_length, batch_size
            )
            # scaled_dot_product_attention expects attention_mask shape to be
            # (batch, heads, source_length, target_length)
            attention_mask = attention_mask.view(
                batch_size, attn.heads, -1, attention_mask.shape[-1]
            )

        if attn.group_norm is not None:
            hidden_states = attn.group_norm(hidden_states.transpose(1, 2)).transpose(
                1, 2
            )

        query = attn.to_q(hidden_states)

        if encoder_hidden_states is None:
            encoder_hidden_states = hidden_states
        elif attn.norm_cross:
            encoder_hidden_states = attn.norm_encoder_hidden_states(
                encoder_hidden_states
            )

        key = attn.to_k(encoder_hidden_states)
        value = attn.to_v(encoder_hidden_states)

        inner_dim = key.shape[-1]
        head_dim = inner_dim // attn.heads

        query = query.view(batch_size, -1, attn.heads, head_dim).transpose(1, 2)

        key = key.view(batch_size, -1, attn.heads, head_dim).transpose(1, 2)
        value = value.view(batch_size, -1, attn.heads, head_dim).transpose(1, 2)

        if attn.norm_q is not None:
            query = attn.norm_q(query)
        if attn.norm_k is not None:
            key = attn.norm_k(key)

        # Apply RoPE if needed
        # print(f"Q {query.shape}, {key.shape}, {image_rotary_emb[0].shape}")
        if image_rotary_emb is not None:
            query = apply_rotary_emb(query, image_rotary_emb)
            if not attn.is_cross_attention:
                key = apply_rotary_emb(key, image_rotary_emb)

        #! ---------------------------------------- KV CACHE ----------------------------------------
        if not self.use_long_ctx_attn_kvcache:
            key, value = get_cache_manager().update_and_get_kv_cache(
                new_kv=[key, value],
                layer=attn,
                slice_dim=2,
                layer_type="attn",
            )
        #! ---------------------------------------- KV CACHE ----------------------------------------

        #! ---------------------------------------- ATTENTION ----------------------------------------
        if (
            HAS_LONG_CTX_ATTN
            and get_sequence_parallel_world_size() > 1
            and not attn.is_cross_attention
            and not latte_temporal_attention
        ):
            query = query.transpose(1, 2)
            key = key.transpose(1, 2)
            value = value.transpose(1, 2)

            hidden_states = self.hybrid_seq_parallel_attn(
                attn,
                query,
                key,
                value,
                dropout_p=0.0,
                causal=False,
                joint_strategy="none",
            )
            hidden_states = hidden_states.reshape(batch_size, -1, attn.heads * head_dim)

        else:
            if HAS_FLASH_ATTN:
                from flash_attn import flash_attn_func

                query = query.transpose(1, 2)
                key = key.transpose(1, 2)
                value = value.transpose(1, 2)
                hidden_states = flash_attn_func(
                    query, key, value, dropout_p=0.0, causal=False
                )
                hidden_states = hidden_states.reshape(
                    batch_size, -1, attn.heads * head_dim
                )

            else:
                # the output of sdp = (batch, num_heads, seq_len, head_dim)
                # TODO: add support for attn.module.scale when we move to Torch 2.1
                hidden_states = F.scaled_dot_product_attention(
                    query,
                    key,
                    value,
                    attn_mask=attention_mask,
                    dropout_p=0.0,
                    is_causal=False,
                )

                hidden_states = hidden_states.transpose(1, 2).reshape(
                    batch_size, -1, attn.heads * head_dim
                )

        #! ORIGIN
        # # the output of sdp = (batch, num_heads, seq_len, head_dim)
        # # TODO: add support for attn.scale when we move to Torch 2.1
        # hidden_states = F.scaled_dot_product_attention(
        #     query, key, value, attn_mask=attention_mask, dropout_p=0.0, is_causal=False
        # )

        # hidden_states = hidden_states.transpose(1, 2).reshape(batch_size, -1, attn.heads * head_dim)
        #! ---------------------------------------- ATTENTION ----------------------------------------

        hidden_states = hidden_states.to(query.dtype)

        # linear proj
        hidden_states = attn.to_out[0](hidden_states)
        # dropout
        hidden_states = attn.to_out[1](hidden_states)

        if input_ndim == 4:
            hidden_states = hidden_states.transpose(-1, -2).reshape(
                batch_size, channel, height, width
            )

        if attn.residual_connection:
            hidden_states = hidden_states + residual

        hidden_states = hidden_states / attn.rescale_output_factor

        return hidden_states


@xFuserAttentionProcessorRegister.register(CogVideoXAttnProcessor2_0)
class xFuserCogVideoXAttnProcessor2_0(CogVideoXAttnProcessor2_0):
    r"""
    Processor for implementing scaled dot-product attention for the CogVideoX model. It applies a rotary embedding on
    query and key vectors, but does not include spatial normalization.
    """

    def __init__(self):
        super().__init__()
        use_long_ctx_attn_kvcache = True
        self.use_long_ctx_attn_kvcache = (
            HAS_LONG_CTX_ATTN
            and use_long_ctx_attn_kvcache
            and get_sequence_parallel_world_size() > 1
        )
<<<<<<< HEAD
        set_hybrid_seq_parallel_attn(self, self.use_long_ctx_attn_kvcache)
=======
        if HAS_LONG_CTX_ATTN and get_sequence_parallel_world_size() > 1:
            from xfuser.core.long_ctx_attention import (
                xFuserLongContextAttention,
            )

            if HAS_FLASH_ATTN:
                self.hybrid_seq_parallel_attn = xFuserLongContextAttention(
                    use_kv_cache=self.use_long_ctx_attn_kvcache,
                    attn_type=AttnType.FA,
                )
            else:
                self.hybrid_seq_parallel_attn = xFuserLongContextAttention(
                    use_kv_cache=self.use_long_ctx_attn_kvcache,
                    attn_type=AttnType.TORCH,
                )
        else:
            self.hybrid_seq_parallel_attn = None
>>>>>>> 52e74e88

    def __call__(
        self,
        attn: Attention,
        hidden_states: torch.Tensor,
        encoder_hidden_states: torch.Tensor,
        attention_mask: Optional[torch.Tensor] = None,
        image_rotary_emb: Optional[torch.Tensor] = None,
        *args,
        **kwargs,
    ) -> torch.Tensor:
        text_seq_length = encoder_hidden_states.size(1)
        latent_seq_length = hidden_states.size(1)

        hidden_states = torch.cat([encoder_hidden_states, hidden_states], dim=1)

        batch_size, sequence_length, _ = (
            hidden_states.shape
            if encoder_hidden_states is None
            else encoder_hidden_states.shape
        )

        if attention_mask is not None:
            attention_mask = attn.prepare_attention_mask(
                attention_mask, sequence_length, batch_size
            )
            attention_mask = attention_mask.view(
                batch_size, attn.heads, -1, attention_mask.shape[-1]
            )

        query = attn.to_q(hidden_states)
        key = attn.to_k(hidden_states)
        value = attn.to_v(hidden_states)

        inner_dim = key.shape[-1]
        head_dim = inner_dim // attn.heads

        query = query.view(batch_size, -1, attn.heads, head_dim).transpose(1, 2)
        key = key.view(batch_size, -1, attn.heads, head_dim).transpose(1, 2)
        value = value.view(batch_size, -1, attn.heads, head_dim).transpose(1, 2)

        if attn.norm_q is not None:
            query = attn.norm_q(query)
        if attn.norm_k is not None:
            key = attn.norm_k(key)

        # Apply RoPE if needed
        if image_rotary_emb is not None:
            query[:, :, text_seq_length:] = apply_rotary_emb(
                query[:, :, text_seq_length:], image_rotary_emb
            )
            if not attn.is_cross_attention:
                key[:, :, text_seq_length:] = apply_rotary_emb(
                    key[:, :, text_seq_length:], image_rotary_emb
                )

        #! ---------------------------------------- ATTENTION ----------------------------------------
        if (
            get_pipeline_parallel_world_size() == 1
            and get_runtime_state().split_text_embed_in_sp
        ):
            hidden_states = USP(query, key, value, dropout_p=0.0, is_causal=False)
            hidden_states = hidden_states.transpose(1, 2).reshape(
                batch_size, -1, attn.heads * head_dim
            )
        elif HAS_LONG_CTX_ATTN and get_sequence_parallel_world_size() > 1:
            if get_runtime_state().split_text_embed_in_sp:
                encoder_query = None
                encoder_key = None
                encoder_value = None
            else:
                encoder_query = query[:, :, :text_seq_length, :]
                query = query[:, :, text_seq_length:, :]
                encoder_key = key[:, :, :text_seq_length, :]
                key = key[:, :, text_seq_length:, :]
                encoder_value = value[:, :, :text_seq_length, :]
                value = value[:, :, text_seq_length:, :]

                encoder_query = encoder_query.transpose(1, 2)
                encoder_key = encoder_key.transpose(1, 2)
                encoder_value = encoder_value.transpose(1, 2)

            query = query.transpose(1, 2)
            key = key.transpose(1, 2)
            value = value.transpose(1, 2)

            hidden_states = self.hybrid_seq_parallel_attn(
                None,
                query,
                key,
                value,
                dropout_p=0.0,
                causal=False,
                joint_tensor_query=encoder_query,
                joint_tensor_key=encoder_key,
                joint_tensor_value=encoder_value,
                joint_strategy="front",
            )

            hidden_states = hidden_states.reshape(batch_size, -1, attn.heads * head_dim)
        else:
            if HAS_FLASH_ATTN:
                from flash_attn import flash_attn_func

                query = query.transpose(1, 2)
                key = key.transpose(1, 2)
                value = value.transpose(1, 2)
                hidden_states = flash_attn_func(
                    query, key, value, dropout_p=0.0, causal=False
                )
                hidden_states = hidden_states.reshape(
                    batch_size, -1, attn.heads * head_dim
                )

            else:
                # the output of sdp = (batch, num_heads, seq_len, head_dim)
                # TODO: add support for attn.scale when we move to Torch 2.1
                hidden_states = F.scaled_dot_product_attention(
                    query, key, value, dropout_p=0.0, is_causal=False
                )
                hidden_states = hidden_states.transpose(1, 2).reshape(
                    batch_size, -1, attn.heads * head_dim
                )

        #! ORIGIN
        # hidden_states = F.scaled_dot_product_attention(
        #     query, key, value, attn_mask=attention_mask, dropout_p=0.0, is_causal=False
        # )
        # hidden_states = hidden_states.transpose(1, 2).reshape(batch_size, -1, attn.heads * head_dim)
        #! ---------------------------------------- ATTENTION ----------------------------------------

        assert text_seq_length + latent_seq_length == hidden_states.shape[1]
        # linear proj
        hidden_states = attn.to_out[0](hidden_states)
        # dropout
        hidden_states = attn.to_out[1](hidden_states)

        encoder_hidden_states, hidden_states = hidden_states.split(
            [text_seq_length, latent_seq_length], dim=1
        )
        return hidden_states, encoder_hidden_states


@xFuserAttentionProcessorRegister.register(CogVideoXAttnProcessor2_0)
class xFuserConsisIDAttnProcessor2_0(CogVideoXAttnProcessor2_0):
    r"""
    Processor for implementing scaled dot-product attention for the ConsisID model. It applies a rotary embedding on
    query and key vectors, but does not include spatial normalization.
    """

    def __init__(self):
        super().__init__()
        use_long_ctx_attn_kvcache = True
        self.use_long_ctx_attn_kvcache = (
            HAS_LONG_CTX_ATTN
            and use_long_ctx_attn_kvcache
            and get_sequence_parallel_world_size() > 1
        )
<<<<<<< HEAD
        set_hybrid_seq_parallel_attn(self, self.use_long_ctx_attn_kvcache)
=======
        if HAS_LONG_CTX_ATTN and get_sequence_parallel_world_size() > 1:
            from xfuser.core.long_ctx_attention import (
                xFuserLongContextAttention,
            )

            if HAS_FLASH_ATTN:
                self.hybrid_seq_parallel_attn = xFuserLongContextAttention(
                    use_kv_cache=self.use_long_ctx_attn_kvcache,
                    attn_type=AttnType.FA,
                )
            else:
                self.hybrid_seq_parallel_attn = xFuserLongContextAttention(
                    use_kv_cache=self.use_long_ctx_attn_kvcache,
                    attn_type=AttnType.TORCH,
                )
        else:
            self.hybrid_seq_parallel_attn = None
>>>>>>> 52e74e88

    def __call__(
        self,
        attn: Attention,
        hidden_states: torch.Tensor,
        encoder_hidden_states: torch.Tensor,
        attention_mask: Optional[torch.Tensor] = None,
        image_rotary_emb: Optional[torch.Tensor] = None,
        *args,
        **kwargs,
    ) -> torch.Tensor:
        text_seq_length = encoder_hidden_states.size(1)
        latent_seq_length = hidden_states.size(1)

        hidden_states = torch.cat([encoder_hidden_states, hidden_states], dim=1)

        batch_size, sequence_length, _ = (
            hidden_states.shape
            if encoder_hidden_states is None
            else encoder_hidden_states.shape
        )

        if attention_mask is not None:
            attention_mask = attn.prepare_attention_mask(
                attention_mask, sequence_length, batch_size
            )
            attention_mask = attention_mask.view(
                batch_size, attn.heads, -1, attention_mask.shape[-1]
            )

        query = attn.to_q(hidden_states)
        key = attn.to_k(hidden_states)
        value = attn.to_v(hidden_states)

        inner_dim = key.shape[-1]
        head_dim = inner_dim // attn.heads

        query = query.view(batch_size, -1, attn.heads, head_dim).transpose(1, 2)
        key = key.view(batch_size, -1, attn.heads, head_dim).transpose(1, 2)
        value = value.view(batch_size, -1, attn.heads, head_dim).transpose(1, 2)

        if attn.norm_q is not None:
            query = attn.norm_q(query)
        if attn.norm_k is not None:
            key = attn.norm_k(key)

        # Apply RoPE if needed
        if image_rotary_emb is not None:
            query[:, :, text_seq_length:] = apply_rotary_emb(
                query[:, :, text_seq_length:], image_rotary_emb
            )
            if not attn.is_cross_attention:
                key[:, :, text_seq_length:] = apply_rotary_emb(
                    key[:, :, text_seq_length:], image_rotary_emb
                )

        #! ---------------------------------------- ATTENTION ----------------------------------------
        if (
            get_pipeline_parallel_world_size() == 1
            and get_runtime_state().split_text_embed_in_sp
        ):
            hidden_states = USP(query, key, value, dropout_p=0.0, is_causal=False)
            hidden_states = hidden_states.transpose(1, 2).reshape(
                batch_size, -1, attn.heads * head_dim
            )
        elif HAS_LONG_CTX_ATTN and get_sequence_parallel_world_size() > 1:
            if get_runtime_state().split_text_embed_in_sp:
                encoder_query = None
                encoder_key = None
                encoder_value = None
            else:
                encoder_query = query[:, :, :text_seq_length, :]
                query = query[:, :, text_seq_length:, :]
                encoder_key = key[:, :, :text_seq_length, :]
                key = key[:, :, text_seq_length:, :]
                encoder_value = value[:, :, :text_seq_length, :]
                value = value[:, :, text_seq_length:, :]

                encoder_query = encoder_query.transpose(1, 2)
                encoder_key = encoder_key.transpose(1, 2)
                encoder_value = encoder_value.transpose(1, 2)

            query = query.transpose(1, 2)
            key = key.transpose(1, 2)
            value = value.transpose(1, 2)

            hidden_states = self.hybrid_seq_parallel_attn(
                None,
                query,
                key,
                value,
                dropout_p=0.0,
                causal=False,
                joint_tensor_query=encoder_query,
                joint_tensor_key=encoder_key,
                joint_tensor_value=encoder_value,
                joint_strategy="front",
            )

            hidden_states = hidden_states.reshape(batch_size, -1, attn.heads * head_dim)
        else:
            if HAS_FLASH_ATTN:
                from flash_attn import flash_attn_func

                query = query.transpose(1, 2)
                key = key.transpose(1, 2)
                value = value.transpose(1, 2)
                hidden_states = flash_attn_func(
                    query, key, value, dropout_p=0.0, causal=False
                )
                hidden_states = hidden_states.reshape(
                    batch_size, -1, attn.heads * head_dim
                )

            else:
                # the output of sdp = (batch, num_heads, seq_len, head_dim)
                # TODO: add support for attn.scale when we move to Torch 2.1
                hidden_states = F.scaled_dot_product_attention(
                    query, key, value, dropout_p=0.0, is_causal=False
                )
                hidden_states = hidden_states.transpose(1, 2).reshape(
                    batch_size, -1, attn.heads * head_dim
                )

        #! ORIGIN
        # hidden_states = F.scaled_dot_product_attention(
        #     query, key, value, attn_mask=attention_mask, dropout_p=0.0, is_causal=False
        # )
        # hidden_states = hidden_states.transpose(1, 2).reshape(batch_size, -1, attn.heads * head_dim)
        #! ---------------------------------------- ATTENTION ----------------------------------------

        assert text_seq_length + latent_seq_length == hidden_states.shape[1]
        # linear proj
        hidden_states = attn.to_out[0](hidden_states)
        # dropout
        hidden_states = attn.to_out[1](hidden_states)

        encoder_hidden_states, hidden_states = hidden_states.split(
            [text_seq_length, latent_seq_length], dim=1
        )
        return hidden_states, encoder_hidden_states


if HunyuanVideoAttnProcessor2_0 is not None:

    @xFuserAttentionProcessorRegister.register(HunyuanVideoAttnProcessor2_0)
    class xFuserHunyuanVideoAttnProcessor2_0(HunyuanVideoAttnProcessor2_0):
        def __init__(self):
            super().__init__()
            use_long_ctx_attn_kvcache = True
            self.use_long_ctx_attn_kvcache = (
                HAS_LONG_CTX_ATTN
                and use_long_ctx_attn_kvcache
                and get_sequence_parallel_world_size() > 1
            )
<<<<<<< HEAD
            
            set_hybrid_seq_parallel_attn(self, self.use_long_ctx_attn_kvcache)
=======
            if HAS_LONG_CTX_ATTN and get_sequence_parallel_world_size() > 1:
                from xfuser.core.long_ctx_attention import (
                    xFuserLongContextAttention,
                )

                if HAS_FLASH_ATTN:
                    self.hybrid_seq_parallel_attn = xFuserLongContextAttention(
                        use_kv_cache=self.use_long_ctx_attn_kvcache,
                        attn_type=AttnType.FA,
                    )
                else:
                    self.hybrid_seq_parallel_attn = xFuserLongContextAttention(
                        use_kv_cache=self.use_long_ctx_attn_kvcache,
                        attn_type=AttnType.TORCH,
                    )
            else:
                self.hybrid_seq_parallel_attn = None
>>>>>>> 52e74e88

        def __call__(
            self,
            attn: Attention,
            hidden_states: torch.Tensor,
            encoder_hidden_states: torch.Tensor,
            attention_mask: Optional[torch.Tensor] = None,
            image_rotary_emb: Optional[torch.Tensor] = None,
            *args,
            **kwargs,
        ) -> torch.Tensor:
            batch_size, _, _ = (
                hidden_states.shape
                if encoder_hidden_states is None
                else encoder_hidden_states.shape
            )

            if attn.add_q_proj is None and encoder_hidden_states is not None:
                hidden_states = torch.cat([hidden_states, encoder_hidden_states], dim=1)

            # 1. QKV projections
            query = attn.to_q(hidden_states)
            key = attn.to_k(hidden_states)
            value = attn.to_v(hidden_states)

            query = query.unflatten(2, (attn.heads, -1)).transpose(1, 2)
            key = key.unflatten(2, (attn.heads, -1)).transpose(1, 2)
            value = value.unflatten(2, (attn.heads, -1)).transpose(1, 2)

            # 2. QK normalization
            if attn.norm_q is not None:
                query = attn.norm_q(query)
            if attn.norm_k is not None:
                key = attn.norm_k(key)

            # 3. Rotational positional embeddings applied to latent stream
            if image_rotary_emb is not None:
                if attn.add_q_proj is None and encoder_hidden_states is not None:
                    query = torch.cat(
                        [
                            apply_rotary_emb(
                                query[:, :, : -encoder_hidden_states.shape[1]],
                                image_rotary_emb,
                            ),
                            query[:, :, -encoder_hidden_states.shape[1] :],
                        ],
                        dim=2,
                    )
                    key = torch.cat(
                        [
                            apply_rotary_emb(
                                key[:, :, : -encoder_hidden_states.shape[1]],
                                image_rotary_emb,
                            ),
                            key[:, :, -encoder_hidden_states.shape[1] :],
                        ],
                        dim=2,
                    )
                else:
                    query = apply_rotary_emb(query, image_rotary_emb)
                    key = apply_rotary_emb(key, image_rotary_emb)

            # 4. Encoder condition QKV projection and normalization
            if attn.add_q_proj is not None and encoder_hidden_states is not None:
                encoder_query = attn.add_q_proj(encoder_hidden_states)
                encoder_key = attn.add_k_proj(encoder_hidden_states)
                encoder_value = attn.add_v_proj(encoder_hidden_states)

                encoder_query = encoder_query.unflatten(2, (attn.heads, -1)).transpose(
                    1, 2
                )
                encoder_key = encoder_key.unflatten(2, (attn.heads, -1)).transpose(1, 2)
                encoder_value = encoder_value.unflatten(2, (attn.heads, -1)).transpose(
                    1, 2
                )

                if attn.norm_added_q is not None:
                    encoder_query = attn.norm_added_q(encoder_query)
                if attn.norm_added_k is not None:
                    encoder_key = attn.norm_added_k(encoder_key)

                query = torch.cat([query, encoder_query], dim=2)
                key = torch.cat([key, encoder_key], dim=2)
                value = torch.cat([value, encoder_value], dim=2)

            if encoder_hidden_states is not None:
                num_encoder_hidden_states_tokens = encoder_hidden_states.shape[1]
                num_query_tokens = query.shape[2] - num_encoder_hidden_states_tokens
            else:
                num_encoder_hidden_states_tokens = (
                    get_runtime_state().max_condition_sequence_length
                )
                num_query_tokens = query.shape[2] - num_encoder_hidden_states_tokens

            #! ---------------------------------------- ATTENTION ----------------------------------------
            if (
                get_pipeline_parallel_world_size() == 1
                and get_runtime_state().split_text_embed_in_sp
            ):
                hidden_states = USP(query, key, value, dropout_p=0.0, is_causal=False)
                hidden_states = hidden_states.transpose(1, 2).flatten(2, 3)
            elif HAS_LONG_CTX_ATTN and get_sequence_parallel_world_size() > 1:
                if get_runtime_state().split_text_embed_in_sp:
                    encoder_query = None
                    encoder_key = None
                    encoder_value = None
                else:
                    query, encoder_query = query.split(
                        [num_query_tokens, num_encoder_hidden_states_tokens], dim=2
                    )
                    key, encoder_key = key.split(
                        [num_query_tokens, num_encoder_hidden_states_tokens], dim=2
                    )
                    value, encoder_value = value.split(
                        [num_query_tokens, num_encoder_hidden_states_tokens], dim=2
                    )

                    encoder_query = encoder_query.transpose(1, 2)
                    encoder_key = encoder_key.transpose(1, 2)
                    encoder_value = encoder_value.transpose(1, 2)

                query = query.transpose(1, 2)
                key = key.transpose(1, 2)
                value = value.transpose(1, 2)

                hidden_states = self.hybrid_seq_parallel_attn(
                    None,
                    query,
                    key,
                    value,
                    dropout_p=0.0,
                    causal=False,
                    joint_tensor_query=encoder_query,
                    joint_tensor_key=encoder_key,
                    joint_tensor_value=encoder_value,
                    joint_strategy="rear",
                )

                hidden_states = hidden_states.flatten(2, 3)
            else:
                if HAS_FLASH_ATTN:
                    from flash_attn import flash_attn_func

                    query = query.transpose(1, 2)
                    key = key.transpose(1, 2)
                    value = value.transpose(1, 2)
                    hidden_states = flash_attn_func(
                        query, key, value, dropout_p=0.0, causal=False
                    )
                    hidden_states = hidden_states.flatten(2, 3)

                else:
                    # the output of sdp = (batch, num_heads, seq_len, head_dim)
                    # TODO: add support for attn.scale when we move to Torch 2.1
                    hidden_states = F.scaled_dot_product_attention(
                        query, key, value, dropout_p=0.0, is_causal=False
                    )
                    hidden_states = hidden_states.transpose(1, 2).flatten(2, 3)

            hidden_states = hidden_states.to(query.dtype)

            # 6. Output projection
            if encoder_hidden_states is not None:
                hidden_states, encoder_hidden_states = (
                    hidden_states[:, : -encoder_hidden_states.shape[1]],
                    hidden_states[:, -encoder_hidden_states.shape[1] :],
                )

                if getattr(attn, "to_out", None) is not None:
                    hidden_states = attn.to_out[0](hidden_states)
                    hidden_states = attn.to_out[1](hidden_states)

                if getattr(attn, "to_add_out", None) is not None:
                    encoder_hidden_states = attn.to_add_out(encoder_hidden_states)

            return hidden_states, encoder_hidden_states

else:
    xFuserHunyuanVideoAttnProcessor2_0 = None


@xFuserAttentionProcessorRegister.register(SanaAttnProcessor2_0)
class xFuserSanaAttnProcessor2_0(SanaAttnProcessor2_0):
    def __init__(self):
        super().__init__()
    
    def __call__(
        self,
        attn: Attention,
        hidden_states: torch.Tensor,
        encoder_hidden_states: Optional[torch.Tensor] = None,
        attention_mask: Optional[torch.Tensor] = None,
        *args,
        **kwargs,
    ) -> torch.Tensor:

        batch_size, sequence_length, _ = (
            hidden_states.shape if encoder_hidden_states is None else encoder_hidden_states.shape
        )

        if attention_mask is not None:
            sequence_length = sequence_length * get_sequence_parallel_world_size() \
                if get_runtime_state().split_text_embed_in_sp else sequence_length

            attention_mask = attn.prepare_attention_mask(attention_mask, sequence_length, batch_size)
            # scaled_dot_product_attention expects attention_mask shape to be
            # (batch, heads, source_length, target_length)
            attention_mask = attention_mask.view(batch_size, attn.heads, -1, attention_mask.shape[-1])

        query = attn.to_q(hidden_states)

        if encoder_hidden_states is None:
            encoder_hidden_states = hidden_states

        key = attn.to_k(encoder_hidden_states)
        value = attn.to_v(encoder_hidden_states)

        if attn.norm_q is not None:
            query = attn.norm_q(query)
        if attn.norm_k is not None:
            key = attn.norm_k(key)

        inner_dim = key.shape[-1]
        head_dim = inner_dim // attn.heads


        query = query.view(batch_size, -1, attn.heads, head_dim)
        key = key.view(batch_size, -1, attn.heads, head_dim)
        value = value.view(batch_size, -1, attn.heads, head_dim)

        # the output of sdp = (batch, num_heads, seq_len, head_dim)
        # TODO: add support for attn.scale when we move to Torch 2.1 (diffuser todo)
        # hidden_states = F.scaled_dot_product_attention(
        #     query, key, value, attn_mask=attention_mask, dropout_p=0.0, is_causal=False
        # )
        if get_runtime_state().split_text_embed_in_sp:
            raise NotImplementedError(
                "Currently SANA not support split_text_embed_in_sp!"
            )
        else:
            query = query.transpose(1, 2)
            key = key.transpose(1, 2)
            value = value.transpose(1, 2)
            hidden_states = F.scaled_dot_product_attention(
                query, key, value, attn_mask=attention_mask, dropout_p=0., is_causal=False
            )
            hidden_states = hidden_states.transpose(1, 2)

        hidden_states = hidden_states.reshape(batch_size, -1, attn.heads * head_dim)
        hidden_states = hidden_states.to(query.dtype)

        # linear proj
        hidden_states = attn.to_out[0](hidden_states)
        # dropout
        hidden_states = attn.to_out[1](hidden_states)

        hidden_states = hidden_states / attn.rescale_output_factor

        return hidden_states

@xFuserAttentionProcessorRegister.register(SanaLinearAttnProcessor2_0)
class xFuserSanaLinearAttnProcessor2_0(SanaLinearAttnProcessor2_0):
    def __init__(self):
        super().__init__()
        use_long_ctx_attn_kvcache = True
        self.use_long_ctx_attn_kvcache = (
            HAS_LONG_CTX_ATTN
            and use_long_ctx_attn_kvcache
            and get_sequence_parallel_world_size() > 1
        )
        if HAS_LONG_CTX_ATTN and get_sequence_parallel_world_size() > 1:
            from xfuser.core.long_ctx_attention import (
                xFuserSanaLinearLongContextAttention
            )

            if HAS_FLASH_ATTN:
                self.hybrid_seq_parallel_attn = xFuserSanaLinearLongContextAttention(
                    use_kv_cache=self.use_long_ctx_attn_kvcache,
                    attn_type=AttnType.FA,
                )
            else:
                self.hybrid_seq_parallel_attn = xFuserSanaLinearLongContextAttention(
                    use_kv_cache=self.use_long_ctx_attn_kvcache,
                    attn_type=AttnType.TORCH,
                )

        if get_fast_attn_enable():
            self.fast_attn = xFuserFastAttention()

    def __call__(
        self,
        attn: Attention,
        hidden_states: torch.Tensor,
        encoder_hidden_states: Optional[torch.Tensor] = None,
        attention_mask: Optional[torch.Tensor] = None,
        *args,
        **kwargs,
    ) -> torch.Tensor:
        original_dtype = hidden_states.dtype

        if encoder_hidden_states is None:
            encoder_hidden_states = hidden_states
            
        batch_size = encoder_hidden_states.size(0)

        query = attn.to_q(hidden_states)
        key = attn.to_k(encoder_hidden_states)
        value = attn.to_v(encoder_hidden_states)

        if attn.norm_q is not None:
            query = attn.norm_q(query)
        if attn.norm_k is not None:
            key = attn.norm_k(key)
            
        inner_dim = key.shape[-1]
        head_dim = inner_dim // attn.heads

        #! ---------------------------------------- KV CACHE ----------------------------------------
        if not self.use_long_ctx_attn_kvcache:
            key, value = get_cache_manager().update_and_get_kv_cache(
                new_kv=[key, value],
                layer=attn,
                slice_dim=1,
                layer_type="attn",
            )
        #! ---------------------------------------- KV CACHE ----------------------------------------

        query = query.view(batch_size, -1, attn.heads, head_dim)
        key = key.view(batch_size, -1, attn.heads, head_dim)
        value = value.view(batch_size, -1, attn.heads, head_dim)

        if HAS_LONG_CTX_ATTN and get_sequence_parallel_world_size() > 1:
            hidden_states = self.hybrid_seq_parallel_attn(
                    attn,
                    query,
                    key,
                    value,
                    attn_mask=attention_mask,
                    dropout_p=0.0,
                )

        else:
            query = query.transpose(1, 2)
            key = key.transpose(1, 2)
            value = value.transpose(1, 2)
            query = F.relu(query)
            key = F.relu(key)

            query, key, value = query.float(), key.float(), value.float()

            value = F.pad(value, (0, 1, 0, 0), mode="constant", value=1.0)
            scores = key.transpose(-2, -1) @ value
            hidden_states = query @ scores

            hidden_states = hidden_states[..., :-1] / (hidden_states[..., -1:] + 1e-15)
            hidden_states = hidden_states.transpose(1, 2)

        hidden_states = hidden_states.reshape(batch_size, -1, attn.heads * head_dim)
        hidden_states = hidden_states.to(original_dtype)

        hidden_states = attn.to_out[0](hidden_states)
        hidden_states = attn.to_out[1](hidden_states)

        if original_dtype is not None and original_dtype == torch.float16:
            hidden_states = hidden_states.clip(-65504, 65504)


        return hidden_states<|MERGE_RESOLUTION|>--- conflicted
+++ resolved
@@ -219,29 +219,8 @@
             HAS_LONG_CTX_ATTN
             and use_long_ctx_attn_kvcache
             and get_sequence_parallel_world_size() > 1
-        )
-<<<<<<< HEAD
-        
+        )      
         set_hybrid_seq_parallel_attn(self, self.use_long_ctx_attn_kvcache)
-=======
-        if HAS_LONG_CTX_ATTN and get_sequence_parallel_world_size() > 1:
-            from xfuser.core.long_ctx_attention import (
-                xFuserLongContextAttention,
-            )
-
-            if HAS_FLASH_ATTN:
-                self.hybrid_seq_parallel_attn = xFuserLongContextAttention(
-                    use_kv_cache=self.use_long_ctx_attn_kvcache,
-                    attn_type=AttnType.FA,
-                )
-            else:
-                self.hybrid_seq_parallel_attn = xFuserLongContextAttention(
-                    use_kv_cache=self.use_long_ctx_attn_kvcache,
-                    attn_type=AttnType.TORCH,
-                )
-        else:
-            self.hybrid_seq_parallel_attn = None
->>>>>>> 52e74e88
 
         if get_fast_attn_enable():
             self.fast_attn = xFuserFastAttention()
@@ -432,25 +411,7 @@
             and use_long_ctx_attn_kvcache
             and get_sequence_parallel_world_size() > 1
         )
-<<<<<<< HEAD
         set_hybrid_seq_parallel_attn(self, self.use_long_ctx_attn_kvcache)
-=======
-        if HAS_LONG_CTX_ATTN and get_sequence_parallel_world_size() > 1:
-            from xfuser.core.long_ctx_attention import (
-                xFuserLongContextAttention,
-            )
-
-            if HAS_FLASH_ATTN:
-                self.hybrid_seq_parallel_attn = xFuserLongContextAttention(
-                    use_kv_cache=self.use_long_ctx_attn_kvcache,
-                    attn_type=AttnType.FA,
-                )
-            else:
-                self.hybrid_seq_parallel_attn = xFuserLongContextAttention(
-                    use_kv_cache=self.use_long_ctx_attn_kvcache,
-                    attn_type=AttnType.TORCH,
-                )
->>>>>>> 52e74e88
 
         if get_fast_attn_enable():
             self.fast_attn = xFuserFastAttention()
@@ -668,25 +629,7 @@
             and use_long_ctx_attn_kvcache
             and get_sequence_parallel_world_size() > 1
         )
-<<<<<<< HEAD
         set_hybrid_seq_parallel_attn(self, self.use_long_ctx_attn_kvcache)
-=======
-        if HAS_LONG_CTX_ATTN and get_sequence_parallel_world_size() > 1:
-            from xfuser.core.long_ctx_attention import (
-                xFuserLongContextAttention,
-            )
-
-            if HAS_FLASH_ATTN:
-                self.hybrid_seq_parallel_attn = xFuserLongContextAttention(
-                    use_kv_cache=self.use_long_ctx_attn_kvcache,
-                    attn_type=AttnType.FA,
-                )
-            else:
-                self.hybrid_seq_parallel_attn = xFuserLongContextAttention(
-                    use_kv_cache=self.use_long_ctx_attn_kvcache,
-                    attn_type=AttnType.TORCH,
-                )
->>>>>>> 52e74e88
 
     def __call__(
         self,
@@ -877,27 +820,7 @@
             and use_long_ctx_attn_kvcache
             and get_sequence_parallel_world_size() > 1
         )
-<<<<<<< HEAD
         set_hybrid_seq_parallel_attn(self, self.use_long_ctx_attn_kvcache)
-=======
-        if HAS_LONG_CTX_ATTN and get_sequence_parallel_world_size() > 1:
-            from xfuser.core.long_ctx_attention import (
-                xFuserLongContextAttention,
-            )
-
-            if HAS_FLASH_ATTN:
-                self.hybrid_seq_parallel_attn = xFuserLongContextAttention(
-                    use_kv_cache=self.use_long_ctx_attn_kvcache,
-                    attn_type=AttnType.FA,
-                )
-            else:
-                self.hybrid_seq_parallel_attn = xFuserLongContextAttention(
-                    use_kv_cache=self.use_long_ctx_attn_kvcache,
-                    attn_type=AttnType.TORCH,
-                )
-        else:
-            self.hybrid_seq_parallel_attn = None
->>>>>>> 52e74e88
 
     # NOTE() torch.compile dose not works for V100
     @torch_compile_disable_if_v100
@@ -1083,27 +1006,7 @@
             and use_long_ctx_attn_kvcache
             and get_sequence_parallel_world_size() > 1
         )
-<<<<<<< HEAD
         set_hybrid_seq_parallel_attn(self, self.use_long_ctx_attn_kvcache)
-=======
-        if HAS_LONG_CTX_ATTN and get_sequence_parallel_world_size() > 1:
-            from xfuser.core.long_ctx_attention import (
-                xFuserLongContextAttention,
-            )
-
-            if HAS_FLASH_ATTN:
-                self.hybrid_seq_parallel_attn = xFuserLongContextAttention(
-                    use_kv_cache=self.use_long_ctx_attn_kvcache,
-                    attn_type=AttnType.FA,
-                )
-            else:
-                self.hybrid_seq_parallel_attn = xFuserLongContextAttention(
-                    use_kv_cache=self.use_long_ctx_attn_kvcache,
-                    attn_type=AttnType.TORCH,
-                )
-        else:
-            self.hybrid_seq_parallel_attn = None
->>>>>>> 52e74e88
 
     def __call__(
         self,
@@ -1262,27 +1165,7 @@
             and use_long_ctx_attn_kvcache
             and get_sequence_parallel_world_size() > 1
         )
-<<<<<<< HEAD
         set_hybrid_seq_parallel_attn(self, self.use_long_ctx_attn_kvcache)
-=======
-        if HAS_LONG_CTX_ATTN and get_sequence_parallel_world_size() > 1:
-            from xfuser.core.long_ctx_attention import (
-                xFuserLongContextAttention,
-            )
-
-            if HAS_FLASH_ATTN:
-                self.hybrid_seq_parallel_attn = xFuserLongContextAttention(
-                    use_kv_cache=self.use_long_ctx_attn_kvcache,
-                    attn_type=AttnType.FA,
-                )
-            else:
-                self.hybrid_seq_parallel_attn = xFuserLongContextAttention(
-                    use_kv_cache=self.use_long_ctx_attn_kvcache,
-                    attn_type=AttnType.TORCH,
-                )
-        else:
-            self.hybrid_seq_parallel_attn = None
->>>>>>> 52e74e88
 
     def __call__(
         self,
@@ -1438,28 +1321,7 @@
                 and use_long_ctx_attn_kvcache
                 and get_sequence_parallel_world_size() > 1
             )
-<<<<<<< HEAD
-            
             set_hybrid_seq_parallel_attn(self, self.use_long_ctx_attn_kvcache)
-=======
-            if HAS_LONG_CTX_ATTN and get_sequence_parallel_world_size() > 1:
-                from xfuser.core.long_ctx_attention import (
-                    xFuserLongContextAttention,
-                )
-
-                if HAS_FLASH_ATTN:
-                    self.hybrid_seq_parallel_attn = xFuserLongContextAttention(
-                        use_kv_cache=self.use_long_ctx_attn_kvcache,
-                        attn_type=AttnType.FA,
-                    )
-                else:
-                    self.hybrid_seq_parallel_attn = xFuserLongContextAttention(
-                        use_kv_cache=self.use_long_ctx_attn_kvcache,
-                        attn_type=AttnType.TORCH,
-                    )
-            else:
-                self.hybrid_seq_parallel_attn = None
->>>>>>> 52e74e88
 
         def __call__(
             self,
