import inspect
from typing import Optional

import torch
from torch import nn
import torch.distributed
from torch.nn import functional as F
from diffusers.utils import deprecate
from diffusers.models.attention import Attention
from diffusers.models.attention_processor import (
    AttnProcessor2_0,
    JointAttnProcessor2_0,
    FluxAttnProcessor2_0,
    HunyuanAttnProcessor2_0,
    CogVideoXAttnProcessor2_0
)

try:
    from diffusers.models.transformers.transformer_hunyuan_video import HunyuanVideoAttnProcessor2_0
except ImportError:
    HunyuanVideoAttnProcessor2_0 = None

from diffusers.models.embeddings import apply_rotary_emb

from xfuser.core.distributed import (
    get_sequence_parallel_world_size,
    get_pipeline_parallel_world_size
)
from xfuser.core.fast_attention import (
    xFuserFastAttention,
    get_fast_attn_enable,
)

from xfuser.core.cache_manager.cache_manager import get_cache_manager
from xfuser.core.distributed.runtime_state import get_runtime_state
from xfuser.model_executor.layers import xFuserLayerBaseWrapper
from xfuser.model_executor.layers import xFuserLayerWrappersRegister
from xfuser.logger import init_logger
from xfuser.envs import PACKAGES_CHECKER

if torch.__version__ >= '2.5.0':
    from xfuser.model_executor.layers.usp import USP
else:
    from xfuser.model_executor.layers.usp_legacy import USP

logger = init_logger(__name__)

env_info = PACKAGES_CHECKER.get_packages_info()
HAS_LONG_CTX_ATTN = env_info["has_long_ctx_attn"]
HAS_FLASH_ATTN = env_info["has_flash_attn"]


def is_v100():
    if not torch.cuda.is_available():
        return False
    device_name = torch.cuda.get_device_name(torch.cuda.current_device())
    return "V100" in device_name


def torch_compile_disable_if_v100(func):
    if is_v100():
        return torch.compiler.disable(func)
    return func


class xFuserAttentionBaseWrapper(xFuserLayerBaseWrapper):
    def __init__(
        self,
        attention: Attention,
    ):
        super().__init__(module=attention)

        to_k = self.module.to_k
        to_v = self.module.to_v
        assert isinstance(to_k, nn.Linear)
        assert isinstance(to_v, nn.Linear)
        assert (to_k.bias is None) == (to_v.bias is None)
        assert to_k.weight.shape == to_v.weight.shape


class xFuserAttentionProcessorRegister:
    _XFUSER_ATTENTION_PROCESSOR_MAPPING = {}

    @classmethod
    def register(cls, origin_processor_class):
        def decorator(xfuser_processor):
            if not issubclass(xfuser_processor, origin_processor_class):
                raise ValueError(
                    f"{xfuser_processor.__class__.__name__} is not a subclass of origin class {origin_processor_class.__class__.__name__}"
                )
            cls._XFUSER_ATTENTION_PROCESSOR_MAPPING[origin_processor_class] = (
                xfuser_processor
            )
            return xfuser_processor

        return decorator

    @classmethod
    def get_processor(cls, processor):
        for (
            origin_processor_class,
            xfuser_processor,
        ) in cls._XFUSER_ATTENTION_PROCESSOR_MAPPING.items():
            if isinstance(processor, origin_processor_class):
                return xfuser_processor
        raise ValueError(
            f"Attention Processor class {processor.__class__.__name__} is not supported by xFuser"
        )


@xFuserLayerWrappersRegister.register(Attention)
class xFuserAttentionWrapper(xFuserAttentionBaseWrapper):
    def __init__(
        self,
        attention: Attention,
        latte_temporal_attention: bool = False,
    ):
        super().__init__(attention=attention)
        self.processor = xFuserAttentionProcessorRegister.get_processor(
            attention.processor
        )()
        self.latte_temporal_attention = latte_temporal_attention

    def forward(
        self,
        hidden_states: torch.Tensor,
        encoder_hidden_states: Optional[torch.Tensor] = None,
        attention_mask: Optional[torch.Tensor] = None,
        **cross_attention_kwargs,
    ) -> torch.Tensor:
        r"""
        The forward method of the `Attention` class.

        Args:
            hidden_states (`torch.Tensor`):
                The hidden states of the query.
            encoder_hidden_states (`torch.Tensor`, *optional*):
                The hidden states of the encoder.
            attention_mask (`torch.Tensor`, *optional*):
                The attention mask to use. If `None`, no mask is applied.
            **cross_attention_kwargs:
                Additional keyword arguments to pass along to the cross attention.

        Returns:
            `torch.Tensor`: The output of the attention layer.
        """
        # The `Attention` class can call different attention processors / attention functions
        # here we simply pass along all tensors to the selected processor class
        # For standard processors that are defined here, `**cross_attention_kwargs` is empty
        attn_parameters = set(
            inspect.signature(self.processor.__call__).parameters.keys()
        )
        quiet_attn_parameters = {"ip_adapter_masks"}
        unused_kwargs = [
            k
            for k, _ in cross_attention_kwargs.items()
            if k not in attn_parameters and k not in quiet_attn_parameters
        ]
        if len(unused_kwargs) > 0:
            logger.warning(
                f"cross_attention_kwargs {unused_kwargs} are not expected by {self.processor.__class__.__name__} and will be ignored."
            )
        cross_attention_kwargs = {
            k: w for k, w in cross_attention_kwargs.items() if k in attn_parameters
        }

        return self.processor(
            self,
            hidden_states,
            encoder_hidden_states=encoder_hidden_states,
            attention_mask=attention_mask,
            latte_temporal_attention=self.latte_temporal_attention,
            **cross_attention_kwargs,
        )


@xFuserAttentionProcessorRegister.register(AttnProcessor2_0)
class xFuserAttnProcessor2_0(AttnProcessor2_0):
    def __init__(self):
        super().__init__()
        use_long_ctx_attn_kvcache = True
        self.use_long_ctx_attn_kvcache = (
            HAS_LONG_CTX_ATTN
            and use_long_ctx_attn_kvcache
            and get_sequence_parallel_world_size() > 1
        )
        if HAS_LONG_CTX_ATTN and get_sequence_parallel_world_size() > 1:
            from xfuser.core.long_ctx_attention import (
                xFuserLongContextAttention,
                xFuserUlyssesAttention,
            )

            if HAS_FLASH_ATTN:
                # self.hybrid_seq_parallel_attn = LongContextAttention()
                self.hybrid_seq_parallel_attn = xFuserLongContextAttention(
                    use_kv_cache=self.use_long_ctx_attn_kvcache
                )
            else:
                self.hybrid_seq_parallel_attn = xFuserUlyssesAttention(
                    use_fa=False,
                    use_kv_cache=self.use_long_ctx_attn_kvcache,
                )
        else:
            self.hybrid_seq_parallel_attn = None

        if get_fast_attn_enable():
            self.fast_attn = xFuserFastAttention()

    def __call__(
        self,
        attn: Attention,
        hidden_states: torch.Tensor,
        encoder_hidden_states: Optional[torch.Tensor] = None,
        attention_mask: Optional[torch.Tensor] = None,
        temb: Optional[torch.Tensor] = None,
        latte_temporal_attention: Optional[bool] = False,
        *args,
        **kwargs,
    ):
        if len(args) > 0 or kwargs.get("scale", None) is not None:
            deprecation_message = "The `scale` argument is deprecated and will be ignored. Please remove it, as passing it will raise an error in the future. `scale` should directly be passed while calling the underlying pipeline component i.e., via `cross_attention_kwargs`."
            deprecate("scale", "1.0.0", deprecation_message)

        #! ---------------------------------------- Fast Attention ----------------------------------------
        if get_fast_attn_enable():
            return self.fast_attn(
                attn,
                hidden_states,
                encoder_hidden_states,
                attention_mask,
                temb,
                *args,
                **kwargs,
            )
        #! ---------------------------------------- Fast Attention ----------------------------------------

        residual = hidden_states
        if attn.spatial_norm is not None:
            hidden_states = attn.spatial_norm(hidden_states, temb)

        input_ndim = hidden_states.ndim

        if input_ndim == 4:
            batch_size, channel, height, width = hidden_states.shape
            hidden_states = hidden_states.view(
                batch_size, channel, height * width
            ).transpose(1, 2)

        batch_size, sequence_length, _ = (
            hidden_states.shape
            if encoder_hidden_states is None
            else encoder_hidden_states.shape
        )

        if attention_mask is not None:
            attention_mask = attn.prepare_attention_mask(
                attention_mask, sequence_length, batch_size
            )
            # scaled_dot_product_attention expects attention_mask shape to be
            # (batch, heads, source_length, target_length)
            attention_mask = attention_mask.view(
                batch_size, attn.heads, -1, attention_mask.shape[-1]
            )

        if attn.group_norm is not None:
            hidden_states = attn.group_norm(hidden_states.transpose(1, 2)).transpose(
                1, 2
            )

        query = attn.to_q(hidden_states)

        if encoder_hidden_states is None:
            encoder_hidden_states = hidden_states
        elif attn.norm_cross:
            encoder_hidden_states = attn.norm_encoder_hidden_states(
                encoder_hidden_states
            )

        key = attn.to_k(encoder_hidden_states)
        value = attn.to_v(encoder_hidden_states)

        inner_dim = key.shape[-1]
        head_dim = inner_dim // attn.heads

        query = query.view(batch_size, -1, attn.heads, head_dim).transpose(1, 2)

        key = key.view(batch_size, -1, attn.heads, head_dim).transpose(1, 2)
        value = value.view(batch_size, -1, attn.heads, head_dim).transpose(1, 2)

        if attn.norm_q is not None:
            query = attn.norm_q(query)
        if attn.norm_k is not None:
            key = attn.norm_k(key)

        #! ---------------------------------------- KV CACHE ----------------------------------------
        if not self.use_long_ctx_attn_kvcache:
            key, value = get_cache_manager().update_and_get_kv_cache(
                new_kv=[key, value],
                layer=attn,
                slice_dim=2,
                layer_type="attn",
            )
        #! ---------------------------------------- KV CACHE ----------------------------------------

        #! ---------------------------------------- ATTENTION ----------------------------------------
        if (
            HAS_LONG_CTX_ATTN
            and get_sequence_parallel_world_size() > 1
            and not latte_temporal_attention
        ):
            query = query.transpose(1, 2)
            key = key.transpose(1, 2)
            value = value.transpose(1, 2)
            hidden_states = self.hybrid_seq_parallel_attn(
                attn,
                query,
                key,
                value,
                dropout_p=0.0,
                causal=False,
                joint_strategy="none",
            )
            hidden_states = hidden_states.reshape(batch_size, -1, attn.heads * head_dim)

        else:
            if HAS_FLASH_ATTN:
                from flash_attn import flash_attn_func

                query = query.transpose(1, 2)
                key = key.transpose(1, 2)
                value = value.transpose(1, 2)
                hidden_states = flash_attn_func(
                    query, key, value, dropout_p=0.0, causal=False
                )
                hidden_states = hidden_states.reshape(
                    batch_size, -1, attn.heads * head_dim
                )

            else:
                # the output of sdp = (batch, num_heads, seq_len, head_dim)
                # TODO: add support for attn.module.scale when we move to Torch 2.1
                hidden_states = F.scaled_dot_product_attention(
                    query,
                    key,
                    value,
                    attn_mask=attention_mask,
                    dropout_p=0.0,
                    is_causal=False,
                )

                hidden_states = hidden_states.transpose(1, 2).reshape(
                    batch_size, -1, attn.heads * head_dim
                )

        #! ORIGIN
        # query = query.view(batch_size, -1, attn.heads, head_dim).transpose(1, 2)

        # key = key.view(batch_size, -1, attn.heads, head_dim).transpose(1, 2)
        # value = value.view(batch_size, -1, attn.heads, head_dim).transpose(1, 2)

        # # the output of sdp = (batch, num_heads, seq_len, head_dim)
        # # TODO: add support for attn.scale when we move to Torch 2.1
        # hidden_states = F.scaled_dot_product_attention(
        #     query, key, value, attn_mask=attention_mask, dropout_p=0.0, is_causal=False
        # )

        # hidden_states = hidden_states.transpose(1, 2).reshape(batch_size, -1, attn.heads * head_dim)
        #! ---------------------------------------- ATTENTION ----------------------------------------

        hidden_states = hidden_states.to(query.dtype)

        # linear proj
        hidden_states = attn.to_out[0](hidden_states)
        # dropout
        hidden_states = attn.to_out[1](hidden_states)

        if attn.residual_connection:
            hidden_states = hidden_states + residual

        hidden_states = hidden_states / attn.rescale_output_factor

        return hidden_states


@xFuserAttentionProcessorRegister.register(JointAttnProcessor2_0)
class xFuserJointAttnProcessor2_0(JointAttnProcessor2_0):
    def __init__(self):
        super().__init__()
        use_long_ctx_attn_kvcache = True
        self.use_long_ctx_attn_kvcache = (
            HAS_LONG_CTX_ATTN
            and use_long_ctx_attn_kvcache
            and get_sequence_parallel_world_size() > 1
        )
        if HAS_LONG_CTX_ATTN and get_sequence_parallel_world_size() > 1:
            from xfuser.core.long_ctx_attention import (
                xFuserLongContextAttention,
                xFuserUlyssesAttention,
            )

            if HAS_FLASH_ATTN:
                self.hybrid_seq_parallel_attn = xFuserLongContextAttention(
                    use_kv_cache=self.use_long_ctx_attn_kvcache
                )
            else:
                self.hybrid_seq_parallel_attn = xFuserUlyssesAttention(
                    use_fa=False,
                    use_kv_cache=self.use_long_ctx_attn_kvcache,
                )

        if get_fast_attn_enable():
            self.fast_attn = xFuserFastAttention()

    def __call__(
        self,
        attn: Attention,
        hidden_states: torch.FloatTensor,
        encoder_hidden_states: torch.FloatTensor = None,
        attention_mask: Optional[torch.FloatTensor] = None,
        *args,
        **kwargs,
    ) -> torch.FloatTensor:
        residual = hidden_states

        input_ndim = hidden_states.ndim
        if input_ndim == 4:
            batch_size, channel, height, width = hidden_states.shape
            hidden_states = hidden_states.view(
                batch_size, channel, height * width
            ).transpose(1, 2)
        context_input_ndim = encoder_hidden_states.ndim
        if context_input_ndim == 4:
            batch_size, channel, height, width = encoder_hidden_states.shape
            encoder_hidden_states = encoder_hidden_states.view(
                batch_size, channel, height * width
            ).transpose(1, 2)

        batch_size = encoder_hidden_states.shape[0]

        # `sample` projections.
        query = attn.to_q(hidden_states)
        key = attn.to_k(hidden_states)
        value = attn.to_v(hidden_states)

        # `context` projections.
        encoder_hidden_states_query_proj = attn.add_q_proj(encoder_hidden_states)
        encoder_hidden_states_key_proj = attn.add_k_proj(encoder_hidden_states)
        encoder_hidden_states_value_proj = attn.add_v_proj(encoder_hidden_states)

        inner_dim = key.shape[-1]
        head_dim = inner_dim // attn.heads

        #! ---------------------------------------- KV CACHE ----------------------------------------
        if not self.use_long_ctx_attn_kvcache:
            key, value = get_cache_manager().update_and_get_kv_cache(
                new_kv=[key, value],
                layer=attn,
                slice_dim=1,
                layer_type="attn",
            )
        #! ---------------------------------------- KV CACHE ----------------------------------------

        #! ---------------------------------------- ATTENTION ----------------------------------------
        if HAS_LONG_CTX_ATTN and get_sequence_parallel_world_size() > 1:
            if get_runtime_state().split_text_embed_in_sp:
                query = torch.cat([query, encoder_hidden_states_query_proj], dim=1)
                key = torch.cat([key, encoder_hidden_states_key_proj], dim=1)
                value = torch.cat([value, encoder_hidden_states_value_proj], dim=1)
                
                encoder_hidden_states_query_proj = None
                encoder_hidden_states_key_proj = None
                encoder_hidden_states_value_proj = None
            else:
                encoder_hidden_states_query_proj = encoder_hidden_states_query_proj.view(
                    batch_size, -1, attn.heads, head_dim
                )
                encoder_hidden_states_key_proj = encoder_hidden_states_key_proj.view(
                    batch_size, -1, attn.heads, head_dim
                )
                encoder_hidden_states_value_proj = encoder_hidden_states_value_proj.view(
                    batch_size, -1, attn.heads, head_dim
                )
            query = query.view(batch_size, -1, attn.heads, head_dim)
            key = key.view(batch_size, -1, attn.heads, head_dim)
            value = value.view(batch_size, -1, attn.heads, head_dim)

            hidden_states = self.hybrid_seq_parallel_attn(
                attn,
                query,
                key,
                value,
                dropout_p=0.0,
                causal=False,
                joint_tensor_query=encoder_hidden_states_query_proj,
                joint_tensor_key=encoder_hidden_states_key_proj,
                joint_tensor_value=encoder_hidden_states_value_proj,
                joint_strategy="rear",
            )
            hidden_states = hidden_states.reshape(batch_size, -1, attn.heads * head_dim)

        else:
            query = torch.cat([query, encoder_hidden_states_query_proj], dim=1)
            key = torch.cat([key, encoder_hidden_states_key_proj], dim=1)
            value = torch.cat([value, encoder_hidden_states_value_proj], dim=1)

            if HAS_FLASH_ATTN:
                from flash_attn import flash_attn_func

                query = query.view(batch_size, -1, attn.heads, head_dim)
                key = key.view(batch_size, -1, attn.heads, head_dim)
                value = value.view(batch_size, -1, attn.heads, head_dim)
                hidden_states = flash_attn_func(
                    query, key, value, dropout_p=0.0, causal=False
                )
                hidden_states = hidden_states.reshape(
                    batch_size, -1, attn.heads * head_dim
                )

            else:
                query = query.view(batch_size, -1, attn.heads, head_dim).transpose(1, 2)
                key = key.view(batch_size, -1, attn.heads, head_dim).transpose(1, 2)
                value = value.view(batch_size, -1, attn.heads, head_dim).transpose(1, 2)

                # the output of sdp = (batch, num_heads, seq_len, head_dim)
                # TODO: add support for attn.module.scale when we move to Torch 2.1
                hidden_states = F.scaled_dot_product_attention(
                    query,
                    key,
                    value,
                    attn_mask=attention_mask,
                    dropout_p=0.0,
                    is_causal=False,
                )

                hidden_states = hidden_states.transpose(1, 2).reshape(
                    batch_size, -1, attn.heads * head_dim
                )

        #! ORIGIN
        # query = query.view(batch_size, -1, attn.heads, head_dim).transpose(1, 2)
        # key = key.view(batch_size, -1, attn.heads, head_dim).transpose(1, 2)
        # value = value.view(batch_size, -1, attn.heads, head_dim).transpose(1, 2)

        # hidden_states = hidden_states = F.scaled_dot_product_attention(
        #     query, key, value, dropout_p=0.0, is_causal=False
        # )
        # hidden_states = hidden_states.transpose(1, 2).reshape(batch_size, -1, attn.heads * head_dim)
        #! ---------------------------------------- ATTENTION ----------------------------------------
        hidden_states = hidden_states.to(query.dtype)

        # Split the attention outputs.
        hidden_states, encoder_hidden_states = (
            hidden_states[:, : residual.shape[1]],
            hidden_states[:, residual.shape[1] :],
        )

        # linear proj
        hidden_states = attn.to_out[0](hidden_states)
        # dropout
        hidden_states = attn.to_out[1](hidden_states)
        if not attn.context_pre_only:
            encoder_hidden_states = attn.to_add_out(encoder_hidden_states)

        if input_ndim == 4:
            hidden_states = hidden_states.transpose(-1, -2).reshape(
                batch_size, channel, height, width
            )
        if context_input_ndim == 4:
            encoder_hidden_states = encoder_hidden_states.transpose(-1, -2).reshape(
                batch_size, channel, height, width
            )

        return hidden_states, encoder_hidden_states


@xFuserAttentionProcessorRegister.register(FluxAttnProcessor2_0)
class xFuserFluxAttnProcessor2_0(FluxAttnProcessor2_0):
    """Attention processor used typically in processing the SD3-like self-attention projections."""

    def __init__(self):
        super().__init__()
        use_long_ctx_attn_kvcache = True
        self.use_long_ctx_attn_kvcache = (
            HAS_LONG_CTX_ATTN
            and use_long_ctx_attn_kvcache
            and get_sequence_parallel_world_size() > 1
        )
        if HAS_LONG_CTX_ATTN and get_sequence_parallel_world_size() > 1:
            from xfuser.core.long_ctx_attention import (
                xFuserLongContextAttention,
                xFuserUlyssesAttention,
            )

            if HAS_FLASH_ATTN:
                self.hybrid_seq_parallel_attn = xFuserLongContextAttention(
                    use_kv_cache=self.use_long_ctx_attn_kvcache
                )
            else:
                self.hybrid_seq_parallel_attn = xFuserUlyssesAttention(
                    use_fa=False,
                    use_kv_cache=self.use_long_ctx_attn_kvcache,
                )

    def __call__(
        self,
        attn: Attention,
        hidden_states: torch.FloatTensor,
        encoder_hidden_states: torch.FloatTensor = None,
        attention_mask: Optional[torch.FloatTensor] = None,
        image_rotary_emb: Optional[torch.Tensor] = None,
        *args,
        **kwargs,
    ) -> torch.FloatTensor:
        batch_size, _, _ = (
            hidden_states.shape
            if encoder_hidden_states is None
            else encoder_hidden_states.shape
        )

        # `sample` projections.
        query = attn.to_q(hidden_states)
        key = attn.to_k(hidden_states)
        value = attn.to_v(hidden_states)

        inner_dim = key.shape[-1]
        head_dim = inner_dim // attn.heads

        query = query.view(batch_size, -1, attn.heads, head_dim).transpose(1, 2)
        key = key.view(batch_size, -1, attn.heads, head_dim).transpose(1, 2)
        value = value.view(batch_size, -1, attn.heads, head_dim).transpose(1, 2)

        if attn.norm_q is not None:
            query = attn.norm_q(query)
        if attn.norm_k is not None:
            key = attn.norm_k(key)

        # the attention in FluxSingleTransformerBlock does not use `encoder_hidden_states`
        if encoder_hidden_states is not None:
            # `context` projections.
            encoder_hidden_states_query_proj = attn.add_q_proj(encoder_hidden_states)
            encoder_hidden_states_key_proj = attn.add_k_proj(encoder_hidden_states)
            encoder_hidden_states_value_proj = attn.add_v_proj(encoder_hidden_states)

            encoder_hidden_states_query_proj = encoder_hidden_states_query_proj.view(
                batch_size, -1, attn.heads, head_dim
            ).transpose(1, 2)
            encoder_hidden_states_key_proj = encoder_hidden_states_key_proj.view(
                batch_size, -1, attn.heads, head_dim
            ).transpose(1, 2)
            encoder_hidden_states_value_proj = encoder_hidden_states_value_proj.view(
                batch_size, -1, attn.heads, head_dim
            ).transpose(1, 2)

            if attn.norm_added_q is not None:
                encoder_hidden_states_query_proj = attn.norm_added_q(
                    encoder_hidden_states_query_proj
                )
            if attn.norm_added_k is not None:
                encoder_hidden_states_key_proj = attn.norm_added_k(
                    encoder_hidden_states_key_proj
                )

            num_encoder_hidden_states_tokens = encoder_hidden_states_query_proj.shape[2]
            num_query_tokens = query.shape[2]

            # attention
            query = torch.cat([encoder_hidden_states_query_proj, query], dim=2)
            key = torch.cat([encoder_hidden_states_key_proj, key], dim=2)
            value = torch.cat([encoder_hidden_states_value_proj, value], dim=2)
        else:
            num_encoder_hidden_states_tokens = (
                get_runtime_state().max_condition_sequence_length
            )
            num_query_tokens = query.shape[2] - num_encoder_hidden_states_tokens

        if image_rotary_emb is not None:
            query = apply_rotary_emb(query, image_rotary_emb)
            key = apply_rotary_emb(key, image_rotary_emb)

        #! ---------------------------------------- KV CACHE ----------------------------------------
        if get_runtime_state().num_pipeline_patch > 1 and not self.use_long_ctx_attn_kvcache:
            encoder_hidden_states_key_proj, key = key.split(
                [num_encoder_hidden_states_tokens, num_query_tokens], dim=2
            )
            encoder_hidden_states_value_proj, value = value.split(
                [num_encoder_hidden_states_tokens, num_query_tokens], dim=2
            )
            key, value = get_cache_manager().update_and_get_kv_cache(
                new_kv=[key, value],
                layer=attn,
                slice_dim=2,
                layer_type="attn",
            )
            key = torch.cat([encoder_hidden_states_key_proj, key], dim=2)
            value = torch.cat([encoder_hidden_states_value_proj, value], dim=2)
        #! ---------------------------------------- KV CACHE ----------------------------------------

        #! ---------------------------------------- ATTENTION ----------------------------------------
        if get_pipeline_parallel_world_size() == 1 and get_runtime_state().split_text_embed_in_sp:
            hidden_states = USP(
                query, key, value, dropout_p=0.0, is_causal=False
            )
            hidden_states = hidden_states.transpose(1, 2).reshape(
                batch_size, -1, attn.heads * head_dim
            )
        elif HAS_LONG_CTX_ATTN and get_sequence_parallel_world_size() > 1:
            query = query.transpose(1, 2)
            key = key.transpose(1, 2)
            value = value.transpose(1, 2)
            if get_runtime_state().split_text_embed_in_sp:
                encoder_hidden_states_query_proj = None
                encoder_hidden_states_key_proj = None
                encoder_hidden_states_value_proj = None
            else:
                encoder_hidden_states_query_proj, query = query.split(
                    [num_encoder_hidden_states_tokens, num_query_tokens], dim=1
                )
                encoder_hidden_states_key_proj, key = key.split(
                    [num_encoder_hidden_states_tokens, num_query_tokens], dim=1
                )
                encoder_hidden_states_value_proj, value = value.split(
                    [num_encoder_hidden_states_tokens, num_query_tokens], dim=1
                )
            hidden_states = self.hybrid_seq_parallel_attn(
                attn if get_runtime_state().num_pipeline_patch > 1 else None,
                query,
                key,
                value,
                dropout_p=0.0,
                causal=False,
                joint_tensor_query=encoder_hidden_states_query_proj,
                joint_tensor_key=encoder_hidden_states_key_proj,
                joint_tensor_value=encoder_hidden_states_value_proj,
                joint_strategy="front",
            )
            hidden_states = hidden_states.reshape(batch_size, -1, attn.heads * head_dim)

        else:
            if HAS_FLASH_ATTN:
                from flash_attn import flash_attn_func

                query = query.transpose(1, 2)
                key = key.transpose(1, 2)
                value = value.transpose(1, 2)
                hidden_states = flash_attn_func(
                    query, key, value, dropout_p=0.0, causal=False
                )
                hidden_states = hidden_states.reshape(
                    batch_size, -1, attn.heads * head_dim
                )
            else:
                hidden_states = F.scaled_dot_product_attention(
                    query, key, value, dropout_p=0.0, is_causal=False
                )
                hidden_states = hidden_states.transpose(1, 2).reshape(
                    batch_size, -1, attn.heads * head_dim
                )
        #! ---------------------------------------- ATTENTION ----------------------------------------

        hidden_states = hidden_states.to(query.dtype)

        if encoder_hidden_states is not None:
            encoder_hidden_states, hidden_states = (
                hidden_states[:, : encoder_hidden_states.shape[1]],
                hidden_states[:, encoder_hidden_states.shape[1] :],
            )

            # linear proj
            hidden_states = attn.to_out[0](hidden_states)
            # dropout
            hidden_states = attn.to_out[1](hidden_states)
            encoder_hidden_states = attn.to_add_out(encoder_hidden_states)

            return hidden_states, encoder_hidden_states
        else:
            return hidden_states


@xFuserAttentionProcessorRegister.register(HunyuanAttnProcessor2_0)
class xFuserHunyuanAttnProcessor2_0(HunyuanAttnProcessor2_0):
    def __init__(self):
        super().__init__()
        use_long_ctx_attn_kvcache = True
        self.use_long_ctx_attn_kvcache = (
            HAS_LONG_CTX_ATTN
            and use_long_ctx_attn_kvcache
            and get_sequence_parallel_world_size() > 1
        )
        if HAS_LONG_CTX_ATTN and get_sequence_parallel_world_size() > 1:
            from xfuser.core.long_ctx_attention import (
                xFuserLongContextAttention,
                xFuserUlyssesAttention,
            )

            if HAS_FLASH_ATTN:
                self.hybrid_seq_parallel_attn = xFuserLongContextAttention(
                    use_kv_cache=self.use_long_ctx_attn_kvcache
                )
            else:
                self.hybrid_seq_parallel_attn = xFuserUlyssesAttention(
                    use_fa=False,
                    use_kv_cache=self.use_long_ctx_attn_kvcache,
                )
        else:
            self.hybrid_seq_parallel_attn = None

    # NOTE() torch.compile dose not works for V100
    @torch_compile_disable_if_v100
    def __call__(
        self,
        attn: Attention,
        hidden_states: torch.Tensor,
        encoder_hidden_states: Optional[torch.Tensor] = None,
        attention_mask: Optional[torch.Tensor] = None,
        temb: Optional[torch.Tensor] = None,
        image_rotary_emb: Optional[torch.Tensor] = None,
        latte_temporal_attention: Optional[bool] = False,
    ) -> torch.Tensor:
        residual = hidden_states
        if attn.spatial_norm is not None:
            hidden_states = attn.spatial_norm(hidden_states, temb)

        input_ndim = hidden_states.ndim

        if input_ndim == 4:
            batch_size, channel, height, width = hidden_states.shape
            hidden_states = hidden_states.view(
                batch_size, channel, height * width
            ).transpose(1, 2)

        batch_size, sequence_length, _ = (
            hidden_states.shape
            if encoder_hidden_states is None
            else encoder_hidden_states.shape
        )

        if attention_mask is not None:
            attention_mask = attn.prepare_attention_mask(
                attention_mask, sequence_length, batch_size
            )
            # scaled_dot_product_attention expects attention_mask shape to be
            # (batch, heads, source_length, target_length)
            attention_mask = attention_mask.view(
                batch_size, attn.heads, -1, attention_mask.shape[-1]
            )

        if attn.group_norm is not None:
            hidden_states = attn.group_norm(hidden_states.transpose(1, 2)).transpose(
                1, 2
            )

        query = attn.to_q(hidden_states)

        if encoder_hidden_states is None:
            encoder_hidden_states = hidden_states
        elif attn.norm_cross:
            encoder_hidden_states = attn.norm_encoder_hidden_states(
                encoder_hidden_states
            )

        key = attn.to_k(encoder_hidden_states)
        value = attn.to_v(encoder_hidden_states)

        inner_dim = key.shape[-1]
        head_dim = inner_dim // attn.heads

        query = query.view(batch_size, -1, attn.heads, head_dim).transpose(1, 2)

        key = key.view(batch_size, -1, attn.heads, head_dim).transpose(1, 2)
        value = value.view(batch_size, -1, attn.heads, head_dim).transpose(1, 2)

        if attn.norm_q is not None:
            query = attn.norm_q(query)
        if attn.norm_k is not None:
            key = attn.norm_k(key)

        # Apply RoPE if needed
        # print(f"Q {query.shape}, {key.shape}, {image_rotary_emb[0].shape}")
        if image_rotary_emb is not None:
            query = apply_rotary_emb(query, image_rotary_emb)
            if not attn.is_cross_attention:
                key = apply_rotary_emb(key, image_rotary_emb)

        #! ---------------------------------------- KV CACHE ----------------------------------------
        if not self.use_long_ctx_attn_kvcache:
            key, value = get_cache_manager().update_and_get_kv_cache(
                new_kv=[key, value],
                layer=attn,
                slice_dim=2,
                layer_type="attn",
            )
        #! ---------------------------------------- KV CACHE ----------------------------------------

        #! ---------------------------------------- ATTENTION ----------------------------------------
        if (
            HAS_LONG_CTX_ATTN
            and get_sequence_parallel_world_size() > 1
            and not attn.is_cross_attention
            and not latte_temporal_attention
        ):
            query = query.transpose(1, 2)
            key = key.transpose(1, 2)
            value = value.transpose(1, 2)

            hidden_states = self.hybrid_seq_parallel_attn(
                attn,
                query,
                key,
                value,
                dropout_p=0.0,
                causal=False,
                joint_strategy="none",
            )
            hidden_states = hidden_states.reshape(batch_size, -1, attn.heads * head_dim)

        else:
            if HAS_FLASH_ATTN:
                from flash_attn import flash_attn_func

                query = query.transpose(1, 2)
                key = key.transpose(1, 2)
                value = value.transpose(1, 2)
                hidden_states = flash_attn_func(
                    query, key, value, dropout_p=0.0, causal=False
                )
                hidden_states = hidden_states.reshape(
                    batch_size, -1, attn.heads * head_dim
                )

            else:
                # the output of sdp = (batch, num_heads, seq_len, head_dim)
                # TODO: add support for attn.module.scale when we move to Torch 2.1
                hidden_states = F.scaled_dot_product_attention(
                    query,
                    key,
                    value,
                    attn_mask=attention_mask,
                    dropout_p=0.0,
                    is_causal=False,
                )

                hidden_states = hidden_states.transpose(1, 2).reshape(
                    batch_size, -1, attn.heads * head_dim
                )

        #! ORIGIN
        # # the output of sdp = (batch, num_heads, seq_len, head_dim)
        # # TODO: add support for attn.scale when we move to Torch 2.1
        # hidden_states = F.scaled_dot_product_attention(
        #     query, key, value, attn_mask=attention_mask, dropout_p=0.0, is_causal=False
        # )

        # hidden_states = hidden_states.transpose(1, 2).reshape(batch_size, -1, attn.heads * head_dim)
        #! ---------------------------------------- ATTENTION ----------------------------------------

        hidden_states = hidden_states.to(query.dtype)

        # linear proj
        hidden_states = attn.to_out[0](hidden_states)
        # dropout
        hidden_states = attn.to_out[1](hidden_states)

        if input_ndim == 4:
            hidden_states = hidden_states.transpose(-1, -2).reshape(
                batch_size, channel, height, width
            )

        if attn.residual_connection:
            hidden_states = hidden_states + residual

        hidden_states = hidden_states / attn.rescale_output_factor

        return hidden_states


@xFuserAttentionProcessorRegister.register(CogVideoXAttnProcessor2_0)
class xFuserCogVideoXAttnProcessor2_0(CogVideoXAttnProcessor2_0):
    r"""
    Processor for implementing scaled dot-product attention for the CogVideoX model. It applies a rotary embedding on
    query and key vectors, but does not include spatial normalization.
    """

    def __init__(self):
        super().__init__()
        use_long_ctx_attn_kvcache = True
        self.use_long_ctx_attn_kvcache = (
            HAS_LONG_CTX_ATTN
            and use_long_ctx_attn_kvcache
            and get_sequence_parallel_world_size() > 1
        )
        if HAS_LONG_CTX_ATTN and get_sequence_parallel_world_size() > 1:
            from xfuser.core.long_ctx_attention import (
                xFuserLongContextAttention,
                xFuserUlyssesAttention,
            )

            if HAS_FLASH_ATTN:
                self.hybrid_seq_parallel_attn = xFuserLongContextAttention(
                    use_kv_cache=self.use_long_ctx_attn_kvcache
                )
            else:
                self.hybrid_seq_parallel_attn = xFuserUlyssesAttention(
                    use_fa=False,
                    use_kv_cache=self.use_long_ctx_attn_kvcache,
                )
        else:
            self.hybrid_seq_parallel_attn = None

    def __call__(
        self,
        attn: Attention,
        hidden_states: torch.Tensor,
        encoder_hidden_states: torch.Tensor,
        attention_mask: Optional[torch.Tensor] = None,
        image_rotary_emb: Optional[torch.Tensor] = None,
        *args,
        **kwargs,
    ) -> torch.Tensor:
        text_seq_length = encoder_hidden_states.size(1)
        latent_seq_length = hidden_states.size(1)

        hidden_states = torch.cat([encoder_hidden_states, hidden_states], dim=1)

        batch_size, sequence_length, _ = (
            hidden_states.shape
            if encoder_hidden_states is None
            else encoder_hidden_states.shape
        )

        if attention_mask is not None:
            attention_mask = attn.prepare_attention_mask(
                attention_mask, sequence_length, batch_size
            )
            attention_mask = attention_mask.view(
                batch_size, attn.heads, -1, attention_mask.shape[-1]
            )

        query = attn.to_q(hidden_states)
        key = attn.to_k(hidden_states)
        value = attn.to_v(hidden_states)

        inner_dim = key.shape[-1]
        head_dim = inner_dim // attn.heads

        query = query.view(batch_size, -1, attn.heads, head_dim).transpose(1, 2)
        key = key.view(batch_size, -1, attn.heads, head_dim).transpose(1, 2)
        value = value.view(batch_size, -1, attn.heads, head_dim).transpose(1, 2)

        if attn.norm_q is not None:
            query = attn.norm_q(query)
        if attn.norm_k is not None:
            key = attn.norm_k(key)

        # Apply RoPE if needed
        if image_rotary_emb is not None:
            query[:, :, text_seq_length:] = apply_rotary_emb(
                query[:, :, text_seq_length:], image_rotary_emb
            )
            if not attn.is_cross_attention:
                key[:, :, text_seq_length:] = apply_rotary_emb(
                    key[:, :, text_seq_length:], image_rotary_emb
                )

        #! ---------------------------------------- ATTENTION ----------------------------------------
        if get_pipeline_parallel_world_size() == 1 and get_runtime_state().split_text_embed_in_sp:
            hidden_states = USP(
                query, key, value, dropout_p=0.0, is_causal=False
            )
            hidden_states = hidden_states.transpose(1, 2).reshape(
                batch_size, -1, attn.heads * head_dim
            )
        elif HAS_LONG_CTX_ATTN and get_sequence_parallel_world_size() > 1:
            if get_runtime_state().split_text_embed_in_sp:
                encoder_query = None
                encoder_key = None
                encoder_value = None
            else:
                encoder_query = query[:, :, :text_seq_length, :]
                query = query[:, :, text_seq_length:, :]
                encoder_key = key[:, :, :text_seq_length, :]
                key = key[:, :, text_seq_length:, :]
                encoder_value = value[:, :, :text_seq_length, :]
                value = value[:, :, text_seq_length:, :]

                encoder_query = encoder_query.transpose(1, 2)
                encoder_key = encoder_key.transpose(1, 2)
                encoder_value = encoder_value.transpose(1, 2)

            query = query.transpose(1, 2)
            key = key.transpose(1, 2)
            value = value.transpose(1, 2)

            hidden_states = self.hybrid_seq_parallel_attn(
                None,
                query,
                key,
                value,
                dropout_p=0.0,
                causal=False,
                joint_tensor_query=encoder_query,
                joint_tensor_key=encoder_key,
                joint_tensor_value=encoder_value,
                joint_strategy="front",
            )

            hidden_states = hidden_states.reshape(
                batch_size, -1, attn.heads * head_dim
            )
        else:
            if HAS_FLASH_ATTN:
                from flash_attn import flash_attn_func

                query = query.transpose(1, 2)
                key = key.transpose(1, 2)
                value = value.transpose(1, 2)
                hidden_states = flash_attn_func(
                    query, key, value, dropout_p=0.0, causal=False
                )
                hidden_states = hidden_states.reshape(
                    batch_size, -1, attn.heads * head_dim
                )

            else:
                # the output of sdp = (batch, num_heads, seq_len, head_dim)
                # TODO: add support for attn.scale when we move to Torch 2.1
                hidden_states = F.scaled_dot_product_attention(
                    query, key, value, dropout_p=0.0, is_causal=False
                )
                hidden_states = hidden_states.transpose(1, 2).reshape(
                    batch_size, -1, attn.heads * head_dim
                )

        #! ORIGIN
        # hidden_states = F.scaled_dot_product_attention(
        #     query, key, value, attn_mask=attention_mask, dropout_p=0.0, is_causal=False
        # )
        # hidden_states = hidden_states.transpose(1, 2).reshape(batch_size, -1, attn.heads * head_dim)
        #! ---------------------------------------- ATTENTION ----------------------------------------

        assert text_seq_length + latent_seq_length == hidden_states.shape[1]
        # linear proj
        hidden_states = attn.to_out[0](hidden_states)
        # dropout
        hidden_states = attn.to_out[1](hidden_states)


        encoder_hidden_states, hidden_states = hidden_states.split(
            [text_seq_length, latent_seq_length], dim=1
        )
        return hidden_states, encoder_hidden_states


<<<<<<< HEAD
@xFuserAttentionProcessorRegister.register(CogVideoXAttnProcessor2_0)
class xFuserConsisIDAttnProcessor2_0(CogVideoXAttnProcessor2_0):
    r"""
    Processor for implementing scaled dot-product attention for the ConsisID model. It applies a rotary embedding on
    query and key vectors, but does not include spatial normalization.
    """

    def __init__(self):
        super().__init__()
        use_long_ctx_attn_kvcache = True
        self.use_long_ctx_attn_kvcache = (
            HAS_LONG_CTX_ATTN
            and use_long_ctx_attn_kvcache
            and get_sequence_parallel_world_size() > 1)

        if HAS_LONG_CTX_ATTN and get_sequence_parallel_world_size() > 1:
            from xfuser.core.long_ctx_attention import (
                xFuserLongContextAttention,
                xFuserUlyssesAttention,
            )            

            if HAS_FLASH_ATTN:
                self.hybrid_seq_parallel_attn = xFuserLongContextAttention(
                    use_kv_cache=self.use_long_ctx_attn_kvcache
                )
            else:
                self.hybrid_seq_parallel_attn = xFuserUlyssesAttention(
                    use_fa=False,
                    use_kv_cache=self.use_long_ctx_attn_kvcache,
                )
        else:
            self.hybrid_seq_parallel_attn = None

    def __call__(
        self,
        attn: Attention,
        hidden_states: torch.Tensor,
        encoder_hidden_states: torch.Tensor,
        attention_mask: Optional[torch.Tensor] = None,
        image_rotary_emb: Optional[torch.Tensor] = None,
        *args,
        **kwargs,
    ) -> torch.Tensor:
        text_seq_length = encoder_hidden_states.size(1)
        latent_seq_length = hidden_states.size(1)

        hidden_states = torch.cat([encoder_hidden_states, hidden_states], dim=1)

        batch_size, sequence_length, _ = (
            hidden_states.shape
            if encoder_hidden_states is None
            else encoder_hidden_states.shape
        )

        if attention_mask is not None:
            attention_mask = attn.prepare_attention_mask(
                attention_mask, sequence_length, batch_size
            )
            attention_mask = attention_mask.view(
                batch_size, attn.heads, -1, attention_mask.shape[-1]
            )

        query = attn.to_q(hidden_states)
        key = attn.to_k(hidden_states)
        value = attn.to_v(hidden_states)

        inner_dim = key.shape[-1]
        head_dim = inner_dim // attn.heads

        query = query.view(batch_size, -1, attn.heads, head_dim).transpose(1, 2)
        key = key.view(batch_size, -1, attn.heads, head_dim).transpose(1, 2)
        value = value.view(batch_size, -1, attn.heads, head_dim).transpose(1, 2)

        if attn.norm_q is not None:
            query = attn.norm_q(query)
        if attn.norm_k is not None:
            key = attn.norm_k(key)
        
        # Apply RoPE if needed
        if image_rotary_emb is not None:
            query[:, :, text_seq_length:] = apply_rotary_emb(
                query[:, :, text_seq_length:], image_rotary_emb
            )
            if not attn.is_cross_attention:
                key[:, :, text_seq_length:] = apply_rotary_emb(
                    key[:, :, text_seq_length:], image_rotary_emb
                )

        #! ---------------------------------------- KV CACHE ----------------------------------------
        if not self.use_long_ctx_attn_kvcache:
            key, value = get_cache_manager().update_and_get_kv_cache(
                new_kv=[key, value],
                layer=attn,
                slice_dim=2,
                layer_type="attn",)


        #! ---------------------------------------- ATTENTION ----------------------------------------
        if HAS_LONG_CTX_ATTN and get_sequence_parallel_world_size() > 1:
            encoder_query = query[:, :, :text_seq_length, :]
            query = query[:, :, text_seq_length:, :]
            encoder_key = key[:, :, :text_seq_length, :]
            key = key[:, :, text_seq_length:, :]
            encoder_value = value[:, :, :text_seq_length, :]
            value = value[:, :, text_seq_length:, :]

            query = query.transpose(1, 2)
            key = key.transpose(1, 2)
            value = value.transpose(1, 2)
            encoder_query = encoder_query.transpose(1, 2)
            encoder_key = encoder_key.transpose(1, 2)
            encoder_value = encoder_value.transpose(1, 2)

            hidden_states = self.hybrid_seq_parallel_attn(
                attn,
                query,
                key,
                value,
                dropout_p=0.0,
                causal=False,
                joint_tensor_query=encoder_query,
                joint_tensor_key=encoder_key,
                joint_tensor_value=encoder_value,
                joint_strategy="front",)
            
            hidden_states = hidden_states.reshape(
                batch_size, -1, attn.heads * head_dim
            )

        else:
            if HAS_FLASH_ATTN:
                from flash_attn import flash_attn_func
=======
if HunyuanVideoAttnProcessor2_0 is not None:
    @xFuserAttentionProcessorRegister.register(HunyuanVideoAttnProcessor2_0)
    class xFuserHunyuanVideoAttnProcessor2_0(HunyuanVideoAttnProcessor2_0):
        def __init__(self):
            super().__init__()
            use_long_ctx_attn_kvcache = True
            self.use_long_ctx_attn_kvcache = (
                HAS_LONG_CTX_ATTN
                and use_long_ctx_attn_kvcache
                and get_sequence_parallel_world_size() > 1
            )
            if HAS_LONG_CTX_ATTN and get_sequence_parallel_world_size() > 1:
                from xfuser.core.long_ctx_attention import (
                    xFuserLongContextAttention,
                    xFuserUlyssesAttention,
                )

                if HAS_FLASH_ATTN:
                    self.hybrid_seq_parallel_attn = xFuserLongContextAttention(
                        use_kv_cache=self.use_long_ctx_attn_kvcache
                    )
                else:
                    self.hybrid_seq_parallel_attn = xFuserUlyssesAttention(
                        use_fa=False,
                        use_kv_cache=self.use_long_ctx_attn_kvcache,
                    )
            else:
                self.hybrid_seq_parallel_attn = None

        def __call__(
            self,
            attn: Attention,
            hidden_states: torch.Tensor,
            encoder_hidden_states: torch.Tensor,
            attention_mask: Optional[torch.Tensor] = None,
            image_rotary_emb: Optional[torch.Tensor] = None,
            *args,
            **kwargs,
        ) -> torch.Tensor:
            batch_size, _, _ = (
                hidden_states.shape
                if encoder_hidden_states is None
                else encoder_hidden_states.shape
            )

            if attn.add_q_proj is None and encoder_hidden_states is not None:
                hidden_states = torch.cat([hidden_states, encoder_hidden_states], dim=1)

            # 1. QKV projections
            query = attn.to_q(hidden_states)
            key = attn.to_k(hidden_states)
            value = attn.to_v(hidden_states)

            query = query.unflatten(2, (attn.heads, -1)).transpose(1, 2)
            key = key.unflatten(2, (attn.heads, -1)).transpose(1, 2)
            value = value.unflatten(2, (attn.heads, -1)).transpose(1, 2)

            # 2. QK normalization
            if attn.norm_q is not None:
                query = attn.norm_q(query)
            if attn.norm_k is not None:
                key = attn.norm_k(key)

            # 3. Rotational positional embeddings applied to latent stream
            if image_rotary_emb is not None:
                if attn.add_q_proj is None and encoder_hidden_states is not None:
                    query = torch.cat(
                        [
                            apply_rotary_emb(query[:, :, : -encoder_hidden_states.shape[1]], image_rotary_emb),
                            query[:, :, -encoder_hidden_states.shape[1] :],
                        ],
                        dim=2,
                    )
                    key = torch.cat(
                        [
                            apply_rotary_emb(key[:, :, : -encoder_hidden_states.shape[1]], image_rotary_emb),
                            key[:, :, -encoder_hidden_states.shape[1] :],
                        ],
                        dim=2,
                    )
                else:
                    query = apply_rotary_emb(query, image_rotary_emb)
                    key = apply_rotary_emb(key, image_rotary_emb)

            # 4. Encoder condition QKV projection and normalization
            if attn.add_q_proj is not None and encoder_hidden_states is not None:
                encoder_query = attn.add_q_proj(encoder_hidden_states)
                encoder_key = attn.add_k_proj(encoder_hidden_states)
                encoder_value = attn.add_v_proj(encoder_hidden_states)

                encoder_query = encoder_query.unflatten(2, (attn.heads, -1)).transpose(1, 2)
                encoder_key = encoder_key.unflatten(2, (attn.heads, -1)).transpose(1, 2)
                encoder_value = encoder_value.unflatten(2, (attn.heads, -1)).transpose(1, 2)

                if attn.norm_added_q is not None:
                    encoder_query = attn.norm_added_q(encoder_query)
                if attn.norm_added_k is not None:
                    encoder_key = attn.norm_added_k(encoder_key)

                query = torch.cat([query, encoder_query], dim=2)
                key = torch.cat([key, encoder_key], dim=2)
                value = torch.cat([value, encoder_value], dim=2)

            if encoder_hidden_states is not None:
                num_encoder_hidden_states_tokens = encoder_hidden_states.shape[1]
                num_query_tokens = query.shape[2] - num_encoder_hidden_states_tokens
            else:
                num_encoder_hidden_states_tokens = (
                    get_runtime_state().max_condition_sequence_length
                )
                num_query_tokens = query.shape[2] - num_encoder_hidden_states_tokens

            #! ---------------------------------------- ATTENTION ----------------------------------------
            if get_pipeline_parallel_world_size() == 1 and get_runtime_state().split_text_embed_in_sp:
                hidden_states = USP(
                    query, key, value, dropout_p=0.0, is_causal=False
                )
                hidden_states = hidden_states.transpose(1, 2).flatten(2, 3)
            elif HAS_LONG_CTX_ATTN and get_sequence_parallel_world_size() > 1:
                if get_runtime_state().split_text_embed_in_sp:
                    encoder_query = None
                    encoder_key = None
                    encoder_value = None
                else:
                    query, encoder_query = query.split(
                        [num_query_tokens, num_encoder_hidden_states_tokens], dim=2
                    )
                    key, encoder_key = key.split(
                        [num_query_tokens, num_encoder_hidden_states_tokens], dim=2
                    )
                    value, encoder_value = value.split(
                        [num_query_tokens, num_encoder_hidden_states_tokens], dim=2
                    )

                    encoder_query = encoder_query.transpose(1, 2)
                    encoder_key = encoder_key.transpose(1, 2)
                    encoder_value = encoder_value.transpose(1, 2)
>>>>>>> 1b589b76

                query = query.transpose(1, 2)
                key = key.transpose(1, 2)
                value = value.transpose(1, 2)
<<<<<<< HEAD
                hidden_states = flash_attn_func(
                    query, key, value, dropout_p=0.0, causal=False
                )
                hidden_states = hidden_states.reshape(
                    batch_size, -1, attn.heads * head_dim
                )

            else:
                # the output of sdp = (batch, num_heads, seq_len, head_dim)
                # TODO: add support for attn.scale when we move to Torch 2.1
                hidden_states = F.scaled_dot_product_attention(
                    query, key, value, dropout_p=0.0, is_causal=False
                )
                hidden_states = hidden_states.transpose(1, 2).reshape(
                    batch_size, -1, attn.heads * head_dim
                )

        #! ORIGIN
        # hidden_states = F.scaled_dot_product_attention(
        #     query, key, value, attn_mask=attention_mask, dropout_p=0.0, is_causal=False
        # )
        # hidden_states = hidden_states.transpose(1, 2).reshape(batch_size, -1, attn.heads * head_dim)
        #! ---------------------------------------- ATTENTION ----------------------------------------

        assert text_seq_length + latent_seq_length == hidden_states.shape[1]
        # linear proj
        hidden_states = attn.to_out[0](hidden_states)
        # dropout
        hidden_states = attn.to_out[1](hidden_states)

        encoder_hidden_states, hidden_states = hidden_states.split(
            [text_seq_length, latent_seq_length], dim=1
        )
        return hidden_states, encoder_hidden_states
=======

                hidden_states = self.hybrid_seq_parallel_attn(
                    None,
                    query,
                    key,
                    value,
                    dropout_p=0.0,
                    causal=False,
                    joint_tensor_query=encoder_query,
                    joint_tensor_key=encoder_key,
                    joint_tensor_value=encoder_value,
                    joint_strategy="rear",
                )

                hidden_states = hidden_states.flatten(2, 3)
            else:
                if HAS_FLASH_ATTN:
                    from flash_attn import flash_attn_func

                    query = query.transpose(1, 2)
                    key = key.transpose(1, 2)
                    value = value.transpose(1, 2)
                    hidden_states = flash_attn_func(
                        query, key, value, dropout_p=0.0, causal=False
                    )
                    hidden_states = hidden_states.flatten(2, 3)

                else:
                    # the output of sdp = (batch, num_heads, seq_len, head_dim)
                    # TODO: add support for attn.scale when we move to Torch 2.1
                    hidden_states = F.scaled_dot_product_attention(
                        query, key, value, dropout_p=0.0, is_causal=False
                    )
                    hidden_states = hidden_states.transpose(1, 2).flatten(2, 3)

            hidden_states = hidden_states.to(query.dtype)

            # 6. Output projection
            if encoder_hidden_states is not None:
                hidden_states, encoder_hidden_states = (
                    hidden_states[:, : -encoder_hidden_states.shape[1]],
                    hidden_states[:, -encoder_hidden_states.shape[1] :],
                )

                if getattr(attn, "to_out", None) is not None:
                    hidden_states = attn.to_out[0](hidden_states)
                    hidden_states = attn.to_out[1](hidden_states)

                if getattr(attn, "to_add_out", None) is not None:
                    encoder_hidden_states = attn.to_add_out(encoder_hidden_states)

            return hidden_states, encoder_hidden_states
else:
    xFuserHunyuanVideoAttnProcessor2_0 = None
>>>>>>> 1b589b76
<|MERGE_RESOLUTION|>--- conflicted
+++ resolved
@@ -1150,7 +1150,6 @@
         return hidden_states, encoder_hidden_states
 
 
-<<<<<<< HEAD
 @xFuserAttentionProcessorRegister.register(CogVideoXAttnProcessor2_0)
 class xFuserConsisIDAttnProcessor2_0(CogVideoXAttnProcessor2_0):
     r"""
@@ -1164,13 +1163,13 @@
         self.use_long_ctx_attn_kvcache = (
             HAS_LONG_CTX_ATTN
             and use_long_ctx_attn_kvcache
-            and get_sequence_parallel_world_size() > 1)
-
+            and get_sequence_parallel_world_size() > 1
+        )
         if HAS_LONG_CTX_ATTN and get_sequence_parallel_world_size() > 1:
             from xfuser.core.long_ctx_attention import (
                 xFuserLongContextAttention,
                 xFuserUlyssesAttention,
-            )            
+            )
 
             if HAS_FLASH_ATTN:
                 self.hybrid_seq_parallel_attn = xFuserLongContextAttention(
@@ -1228,7 +1227,7 @@
             query = attn.norm_q(query)
         if attn.norm_k is not None:
             key = attn.norm_k(key)
-        
+
         # Apply RoPE if needed
         if image_rotary_emb is not None:
             query[:, :, text_seq_length:] = apply_rotary_emb(
@@ -1239,33 +1238,37 @@
                     key[:, :, text_seq_length:], image_rotary_emb
                 )
 
-        #! ---------------------------------------- KV CACHE ----------------------------------------
-        if not self.use_long_ctx_attn_kvcache:
-            key, value = get_cache_manager().update_and_get_kv_cache(
-                new_kv=[key, value],
-                layer=attn,
-                slice_dim=2,
-                layer_type="attn",)
-
-
         #! ---------------------------------------- ATTENTION ----------------------------------------
-        if HAS_LONG_CTX_ATTN and get_sequence_parallel_world_size() > 1:
-            encoder_query = query[:, :, :text_seq_length, :]
-            query = query[:, :, text_seq_length:, :]
-            encoder_key = key[:, :, :text_seq_length, :]
-            key = key[:, :, text_seq_length:, :]
-            encoder_value = value[:, :, :text_seq_length, :]
-            value = value[:, :, text_seq_length:, :]
+        if get_pipeline_parallel_world_size() == 1 and get_runtime_state().split_text_embed_in_sp:
+            hidden_states = USP(
+                query, key, value, dropout_p=0.0, is_causal=False
+            )
+            hidden_states = hidden_states.transpose(1, 2).reshape(
+                batch_size, -1, attn.heads * head_dim
+            )
+        elif HAS_LONG_CTX_ATTN and get_sequence_parallel_world_size() > 1:
+            if get_runtime_state().split_text_embed_in_sp:
+                encoder_query = None
+                encoder_key = None
+                encoder_value = None
+            else:
+                encoder_query = query[:, :, :text_seq_length, :]
+                query = query[:, :, text_seq_length:, :]
+                encoder_key = key[:, :, :text_seq_length, :]
+                key = key[:, :, text_seq_length:, :]
+                encoder_value = value[:, :, :text_seq_length, :]
+                value = value[:, :, text_seq_length:, :]
+
+                encoder_query = encoder_query.transpose(1, 2)
+                encoder_key = encoder_key.transpose(1, 2)
+                encoder_value = encoder_value.transpose(1, 2)
 
             query = query.transpose(1, 2)
             key = key.transpose(1, 2)
             value = value.transpose(1, 2)
-            encoder_query = encoder_query.transpose(1, 2)
-            encoder_key = encoder_key.transpose(1, 2)
-            encoder_value = encoder_value.transpose(1, 2)
 
             hidden_states = self.hybrid_seq_parallel_attn(
-                attn,
+                None,
                 query,
                 key,
                 value,
@@ -1274,16 +1277,55 @@
                 joint_tensor_query=encoder_query,
                 joint_tensor_key=encoder_key,
                 joint_tensor_value=encoder_value,
-                joint_strategy="front",)
-            
+                joint_strategy="front",
+            )
+
             hidden_states = hidden_states.reshape(
                 batch_size, -1, attn.heads * head_dim
             )
-
         else:
             if HAS_FLASH_ATTN:
                 from flash_attn import flash_attn_func
-=======
+
+                query = query.transpose(1, 2)
+                key = key.transpose(1, 2)
+                value = value.transpose(1, 2)
+                hidden_states = flash_attn_func(
+                    query, key, value, dropout_p=0.0, causal=False
+                )
+                hidden_states = hidden_states.reshape(
+                    batch_size, -1, attn.heads * head_dim
+                )
+
+            else:
+                # the output of sdp = (batch, num_heads, seq_len, head_dim)
+                # TODO: add support for attn.scale when we move to Torch 2.1
+                hidden_states = F.scaled_dot_product_attention(
+                    query, key, value, dropout_p=0.0, is_causal=False
+                )
+                hidden_states = hidden_states.transpose(1, 2).reshape(
+                    batch_size, -1, attn.heads * head_dim
+                )
+
+        #! ORIGIN
+        # hidden_states = F.scaled_dot_product_attention(
+        #     query, key, value, attn_mask=attention_mask, dropout_p=0.0, is_causal=False
+        # )
+        # hidden_states = hidden_states.transpose(1, 2).reshape(batch_size, -1, attn.heads * head_dim)
+        #! ---------------------------------------- ATTENTION ----------------------------------------
+
+        assert text_seq_length + latent_seq_length == hidden_states.shape[1]
+        # linear proj
+        hidden_states = attn.to_out[0](hidden_states)
+        # dropout
+        hidden_states = attn.to_out[1](hidden_states)
+
+
+        encoder_hidden_states, hidden_states = hidden_states.split(
+            [text_seq_length, latent_seq_length], dim=1
+        )
+        return hidden_states, encoder_hidden_states
+
 if HunyuanVideoAttnProcessor2_0 is not None:
     @xFuserAttentionProcessorRegister.register(HunyuanVideoAttnProcessor2_0)
     class xFuserHunyuanVideoAttnProcessor2_0(HunyuanVideoAttnProcessor2_0):
@@ -1421,47 +1463,10 @@
                     encoder_query = encoder_query.transpose(1, 2)
                     encoder_key = encoder_key.transpose(1, 2)
                     encoder_value = encoder_value.transpose(1, 2)
->>>>>>> 1b589b76
 
                 query = query.transpose(1, 2)
                 key = key.transpose(1, 2)
                 value = value.transpose(1, 2)
-<<<<<<< HEAD
-                hidden_states = flash_attn_func(
-                    query, key, value, dropout_p=0.0, causal=False
-                )
-                hidden_states = hidden_states.reshape(
-                    batch_size, -1, attn.heads * head_dim
-                )
-
-            else:
-                # the output of sdp = (batch, num_heads, seq_len, head_dim)
-                # TODO: add support for attn.scale when we move to Torch 2.1
-                hidden_states = F.scaled_dot_product_attention(
-                    query, key, value, dropout_p=0.0, is_causal=False
-                )
-                hidden_states = hidden_states.transpose(1, 2).reshape(
-                    batch_size, -1, attn.heads * head_dim
-                )
-
-        #! ORIGIN
-        # hidden_states = F.scaled_dot_product_attention(
-        #     query, key, value, attn_mask=attention_mask, dropout_p=0.0, is_causal=False
-        # )
-        # hidden_states = hidden_states.transpose(1, 2).reshape(batch_size, -1, attn.heads * head_dim)
-        #! ---------------------------------------- ATTENTION ----------------------------------------
-
-        assert text_seq_length + latent_seq_length == hidden_states.shape[1]
-        # linear proj
-        hidden_states = attn.to_out[0](hidden_states)
-        # dropout
-        hidden_states = attn.to_out[1](hidden_states)
-
-        encoder_hidden_states, hidden_states = hidden_states.split(
-            [text_seq_length, latent_seq_length], dim=1
-        )
-        return hidden_states, encoder_hidden_states
-=======
 
                 hidden_states = self.hybrid_seq_parallel_attn(
                     None,
@@ -1515,5 +1520,4 @@
 
             return hidden_states, encoder_hidden_states
 else:
-    xFuserHunyuanVideoAttnProcessor2_0 = None
->>>>>>> 1b589b76
+    xFuserHunyuanVideoAttnProcessor2_0 = None