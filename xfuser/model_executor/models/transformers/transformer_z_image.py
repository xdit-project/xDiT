import torch
import math
from torch.nn.utils.rnn import pad_sequence
from typing import List, Optional

from diffusers.models.transformers.transformer_z_image import ZImageTransformer2DModel
from diffusers.models.attention_processor import Attention
from diffusers.models.modeling_outputs import Transformer2DModelOutput


from xfuser.model_executor.layers.usp import USP

from xfuser.core.distributed import (
    get_sequence_parallel_world_size,
    get_sequence_parallel_rank,
    get_sp_group,
)

ADALN_EMBED_DIM = 256
SEQ_MULTI_OF = 32

class xFuserZSingleStreamAttnProcessor:
    """
    Processor for Z-Image single stream attention that adapts the existing Attention class to match the behavior of the
    original Z-ImageAttention module.
    """

    def __call__(
        self,
        attn: Attention,
        hidden_states: torch.Tensor,
        encoder_hidden_states: Optional[torch.Tensor] = None,
        attention_mask: Optional[torch.Tensor] = None,
        freqs_cis: Optional[torch.Tensor] = None,
    ) -> torch.Tensor:
        query = attn.to_q(hidden_states)
        key = attn.to_k(hidden_states)
        value = attn.to_v(hidden_states)

        query = query.unflatten(-1, (attn.heads, -1))
        key = key.unflatten(-1, (attn.heads, -1))
        value = value.unflatten(-1, (attn.heads, -1))

        # Apply Norms
        if attn.norm_q is not None:
            query = attn.norm_q(query)
        if attn.norm_k is not None:
            key = attn.norm_k(key)

        # Apply RoPE
        def apply_rotary_emb(x_in: torch.Tensor, freqs_cis: torch.Tensor) -> torch.Tensor:
            with torch.amp.autocast("cuda", enabled=False):
                x = torch.view_as_complex(x_in.float().reshape(*x_in.shape[:-1], -1, 2))
                freqs_cis = freqs_cis.unsqueeze(2)
                x_out = torch.view_as_real(x * freqs_cis).flatten(3)
                return x_out.type_as(x_in)

        if freqs_cis is not None:
            query = apply_rotary_emb(query, freqs_cis)
            key = apply_rotary_emb(key, freqs_cis)

        # Cast to correct dtype
        dtype = query.dtype
        query, key = query.to(dtype), key.to(dtype)

        # From [batch, seq_len] to [batch, 1, 1, seq_len] -> broadcast to [batch, heads, seq_len, seq_len]
        if attention_mask is not None and attention_mask.ndim == 2:
            attention_mask = attention_mask[:, None, None, :]

        # Transpose for attention
        query = query.transpose(1, 2)
        key = key.transpose(1, 2)
        value = value.transpose(1, 2)

        # Compute joint attention
        hidden_states = USP(
            query,
            key,
            value,
            dropout_p=0.0,
            is_causal=False,
        )

        # Transpose back to original shape
        hidden_states = hidden_states.transpose(1, 2)

        # Reshape back
        hidden_states = hidden_states.flatten(2, 3)
        hidden_states = hidden_states.to(dtype)

        output = attn.to_out[0](hidden_states)
        if len(attn.to_out) > 1:  # dropout
            output = attn.to_out[1](output)

        return output

class xFuserZImageTransformer2DWrapper(ZImageTransformer2DModel):

    def __init__(
        self,
        **kwargs
    ):
        super().__init__(
            **kwargs
        )
        for layer in self.layers:
            layer.attention.processor = xFuserZSingleStreamAttnProcessor()


    def _chunk_and_pad_sequence(self, x: torch.Tensor, sp_world_rank: int, sp_world_size: int, pad_amount: int, dim: int) -> torch.Tensor:
<<<<<<< HEAD
=======
        is_list = False
        if isinstance(x, list):
            x = x[0]
            is_list = True
>>>>>>> 407590f1
        if pad_amount > 0:
            if dim < 0:
                dim = x.ndim + dim
            pad_shape = list(x.shape)
            pad_shape[dim] = pad_amount
            x = torch.cat([x,
                        torch.zeros(
                            pad_shape,
                            dtype=x.dtype,
                            device=x.device,
                        )], dim=dim)
        x = torch.chunk(x,
                        sp_world_size,
                        dim=dim)[sp_world_rank]
        return x

    def _gather_and_unpad(self, x: torch.Tensor, pad_amount: int, dim: int) -> torch.Tensor:
        x = get_sp_group().all_gather(x, dim=dim)
        size = x.size(dim)
        return x.narrow(dim=dim, start=0, length=size - pad_amount)

    def forward(
        self,
        x: List[torch.Tensor],
        t,
        cap_feats: List[torch.Tensor],
        patch_size=2,
        f_patch_size=1,
        return_dict: bool = True,
    ):
        assert patch_size in self.all_patch_size
        assert f_patch_size in self.all_f_patch_size
        sp_world_rank = get_sequence_parallel_rank()
        sp_world_size = get_sequence_parallel_world_size()


        bsz = len(x)
        device = x[0].device
        t = t * self.t_scale
        t = self.t_embedder(t)

        (
            x,
            cap_feats,
            x_size,
            x_pos_ids,
            cap_pos_ids,
            x_inner_pad_mask,
            cap_inner_pad_mask,
        ) = self.patchify_and_embed(x, cap_feats, patch_size, f_patch_size)

        # x embed & refine
        x_item_seqlens = [len(_) for _ in x]
        assert all(_ % SEQ_MULTI_OF == 0 for _ in x_item_seqlens)
        x_max_item_seqlen = max(x_item_seqlens)

        x = torch.cat(x, dim=0)
        x = self.all_x_embedder[f"{patch_size}-{f_patch_size}"](x)

        # Match t_embedder output dtype to x for layerwise casting compatibility
        adaln_input = t.type_as(x)
        x[torch.cat(x_inner_pad_mask)] = self.x_pad_token
        x = list(x.split(x_item_seqlens, dim=0))
        x_freqs_cis = list(self.rope_embedder(torch.cat(x_pos_ids, dim=0)).split([len(_) for _ in x_pos_ids], dim=0))

        x = pad_sequence(x, batch_first=True, padding_value=0.0)
        x_freqs_cis = pad_sequence(x_freqs_cis, batch_first=True, padding_value=0.0)
        # Clarify the length matches to satisfy Dynamo due to "Symbolic Shape Inference" to avoid compilation errors
        x_freqs_cis = x_freqs_cis[:, : x.shape[1]]

        x_attn_mask = torch.zeros((bsz, x_max_item_seqlen), dtype=torch.bool, device=device)
        for i, seq_len in enumerate(x_item_seqlens):
            x_attn_mask[i, :seq_len] = 1

        # # SP support
        pad_amount = (sp_world_size - (x.shape[1] % sp_world_size)) % sp_world_size
        x = self._chunk_and_pad_sequence(x, sp_world_rank, sp_world_size, pad_amount, dim=-2)
        x_attn_mask = self._chunk_and_pad_sequence(x_attn_mask, sp_world_rank, sp_world_size, pad_amount, dim=-1)
        x_freqs_cis_chunked = self._chunk_and_pad_sequence(x_freqs_cis, sp_world_rank, sp_world_size, pad_amount, dim=-2)

        if torch.is_grad_enabled() and self.gradient_checkpointing:
            for layer in self.noise_refiner:
                x = self._gradient_checkpointing_func(layer, x, x_attn_mask, x_freqs_cis_chunked, adaln_input)
        else:
            for layer in self.noise_refiner:
                x = layer(x, x_attn_mask, x_freqs_cis_chunked, adaln_input)

        # Gather SP outputs and remove padding
        x = self._gather_and_unpad(x, pad_amount, dim=-2)

        # cap embed & refine
        cap_item_seqlens = [len(_) for _ in cap_feats]
        assert all(_ % SEQ_MULTI_OF == 0 for _ in cap_item_seqlens)
        cap_max_item_seqlen = max(cap_item_seqlens)

        cap_feats = torch.cat(cap_feats, dim=0)
        cap_feats = self.cap_embedder(cap_feats)
        cap_feats[torch.cat(cap_inner_pad_mask)] = self.cap_pad_token
        cap_feats = list(cap_feats.split(cap_item_seqlens, dim=0))
        cap_freqs_cis = list(self.rope_embedder(torch.cat(cap_pos_ids, dim=0)).split([len(_) for _ in cap_pos_ids], dim=0))

        cap_feats = pad_sequence(cap_feats, batch_first=True, padding_value=0.0)
        cap_freqs_cis = pad_sequence(cap_freqs_cis, batch_first=True, padding_value=0.0)
        # Clarify the length matches to satisfy Dynamo due to "Symbolic Shape Inference" to avoid compilation errors
        cap_freqs_cis = cap_freqs_cis[:, : cap_feats.shape[1]]

        cap_attn_mask = torch.zeros((bsz, cap_max_item_seqlen), dtype=torch.bool, device=device)
        for i, seq_len in enumerate(cap_item_seqlens):
            cap_attn_mask[i, :seq_len] = 1


        # # SP support
        pad_amount = (sp_world_size - (cap_feats.shape[1] % sp_world_size)) % sp_world_size
        cap_feats = self._chunk_and_pad_sequence(cap_feats, sp_world_rank, sp_world_size, pad_amount, dim=-2)
        cap_attn_mask = self._chunk_and_pad_sequence(cap_attn_mask, sp_world_rank, sp_world_size, pad_amount, dim=-1)
        cap_freqs_cis_chunked = self._chunk_and_pad_sequence(cap_freqs_cis, sp_world_rank, sp_world_size, pad_amount, dim=-2)

        if torch.is_grad_enabled() and self.gradient_checkpointing:
            for layer in self.context_refiner:
                cap_feats = self._gradient_checkpointing_func(layer, cap_feats, cap_attn_mask, cap_freqs_cis_chunked)
        else:
            for layer in self.context_refiner:
                cap_feats = layer(cap_feats, cap_attn_mask, cap_freqs_cis_chunked)

        # Gather SP outputs and remove padding
        cap_feats = self._gather_and_unpad(cap_feats, pad_amount, dim=-2)


        # unified
        unified = []
        unified_freqs_cis = []
        for i in range(bsz):
            x_len = x_item_seqlens[i]
            cap_len = cap_item_seqlens[i]
            unified.append(torch.cat([x[i][:x_len], cap_feats[i][:cap_len]]))
            unified_freqs_cis.append(torch.cat([x_freqs_cis[i][:x_len], cap_freqs_cis[i][:cap_len]]))
        unified_item_seqlens = [a + b for a, b in zip(cap_item_seqlens, x_item_seqlens)]
        assert unified_item_seqlens == [len(_) for _ in unified]
        unified_max_item_seqlen = max(unified_item_seqlens)

        unified = pad_sequence(unified, batch_first=True, padding_value=0.0)
        unified_freqs_cis = pad_sequence(unified_freqs_cis, batch_first=True, padding_value=0.0)
        unified_attn_mask = torch.zeros((bsz, unified_max_item_seqlen), dtype=torch.bool, device=device)
        for i, seq_len in enumerate(unified_item_seqlens):
            unified_attn_mask[i, :seq_len] = 1

        # SP support
        pad_amount = (sp_world_size - (unified.shape[1] % sp_world_size)) % sp_world_size
        unified = self._chunk_and_pad_sequence(unified, sp_world_rank, sp_world_size, pad_amount, dim=-2)
        unified_attn_mask = self._chunk_and_pad_sequence(unified_attn_mask, sp_world_rank, sp_world_size, pad_amount, dim=-1)
        unified_freqs_cis = self._chunk_and_pad_sequence(unified_freqs_cis, sp_world_rank, sp_world_size, pad_amount, dim=-2)

        if torch.is_grad_enabled() and self.gradient_checkpointing:
            for layer in self.layers:
                unified = self._gradient_checkpointing_func(
                    layer, unified, unified_attn_mask, unified_freqs_cis, adaln_input
                )
        else:
            for layer in self.layers:
                unified = layer(unified, unified_attn_mask, unified_freqs_cis, adaln_input)

        # Gather SP outputs and remove padding
        unified = self._gather_and_unpad(unified, pad_amount, dim=-2)

        unified = self.all_final_layer[f"{patch_size}-{f_patch_size}"](unified, adaln_input)
        unified = list(unified.unbind(dim=0))
        x = self.unpatchify(unified, x_size, patch_size, f_patch_size)

        if not return_dict:
            return (x,)

        return Transformer2DModelOutput(sample=x)
<|MERGE_RESOLUTION|>--- conflicted
+++ resolved
@@ -108,13 +108,6 @@
 
 
     def _chunk_and_pad_sequence(self, x: torch.Tensor, sp_world_rank: int, sp_world_size: int, pad_amount: int, dim: int) -> torch.Tensor:
-<<<<<<< HEAD
-=======
-        is_list = False
-        if isinstance(x, list):
-            x = x[0]
-            is_list = True
->>>>>>> 407590f1
         if pad_amount > 0:
             if dim < 0:
                 dim = x.ndim + dim
